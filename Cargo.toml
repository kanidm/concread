--- conflicted
+++ resolved
@@ -36,11 +36,6 @@
 name = "unsound"
 path = "src/unsound.rs"
 
-<<<<<<< HEAD
-[[bench]]
-name = "hashmap_benchmark"
-harness = false
-=======
 [[bin]]
 name = "unsound2"
 path = "src/unsound2.rs"
@@ -48,4 +43,7 @@
 [[bin]]
 name = "unsound3"
 path = "src/unsound3.rs"
->>>>>>> 009b7bb4
+
+[[bench]]
+name = "hashmap_benchmark"
+harness = false