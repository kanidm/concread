use super::cursor::Datum;
use super::simd::*;
use super::states::*;
use crate::utils::*;
use crossbeam_utils::CachePadded;
use std::borrow::Borrow;
use std::fmt::{self, Debug, Error};
use std::hash::Hash;
use std::marker::PhantomData;
use std::mem::ManuallyDrop;
use std::mem::MaybeUninit;
use std::ptr;

use smallvec::SmallVec;

#[cfg(feature = "simd_support")]
use std::simd::u64x8;

#[cfg(feature = "std")]
use std::{boxed, vec};
#[cfg(not(feature = "std"))]
use alloc::{boxed, vec};

use boxed::Box;
use vec::Vec;

#[cfg(test)]
use std::collections::BTreeSet;
#[cfg(all(test, not(miri)))]
use std::sync::atomic::{AtomicUsize, Ordering};
#[cfg(all(test, not(miri)))]
use std::sync::Mutex;

pub(crate) const TXID_MASK: u64 = 0x0fff_ffff_ffff_fff0;
const FLAG_MASK: u64 = 0xf000_0000_0000_0000;
const COUNT_MASK: u64 = 0x0000_0000_0000_000f;
pub(crate) const TXID_SHF: usize = 4;
// const FLAG__BRANCH: u64 = 0x1000_0000_0000_0000;
// const FLAG__LEAF: u64 = 0x2000_0000_0000_0000;
const FLAG_HASH_LEAF: u64 = 0x4000_0000_0000_0000;
const FLAG_HASH_BRANCH: u64 = 0x8000_0000_0000_0000;
const FLAG_DROPPED: u64 = 0xeeee_ffff_aaaa_bbbb;
#[cfg(all(test, not(miri)))]
const FLAG_POISON: u64 = 0xabcd_abcd_abcd_abcd;

pub(crate) const H_CAPACITY: usize = 7;
const H_CAPACITY_N1: usize = H_CAPACITY - 1;
pub(crate) const HBV_CAPACITY: usize = H_CAPACITY + 1;

const DEFAULT_BUCKET_ALLOC: usize = 1;

#[cfg(not(feature = "simd_support"))]
#[allow(non_camel_case_types)]
pub struct u64x8 {
    _data: [u64; 8],
}

#[cfg(not(feature = "simd_support"))]
impl u64x8 {
    #[inline(always)]
    fn from_array(data: [u64; 8]) -> Self {
        Self { _data: data }
    }
}

#[cfg(all(test, not(miri)))]
thread_local!(static NODE_COUNTER: AtomicUsize = const { AtomicUsize::new(1) });
#[cfg(all(test, not(miri)))]
thread_local!(static ALLOC_LIST: Mutex<BTreeSet<usize>> = const { Mutex::new(BTreeSet::new()) });

#[cfg(all(test, not(miri)))]
fn alloc_nid() -> usize {
    let nid: usize = NODE_COUNTER.with(|nc| nc.fetch_add(1, Ordering::AcqRel));
    #[cfg(all(test, not(miri), not(feature = "dhat-heap")))]
    {
        ALLOC_LIST.with(|llist| llist.lock().unwrap().insert(nid));
    }
    nid
}

#[cfg(all(test, not(miri)))]
fn release_nid(nid: usize) {
    #[cfg(all(test, not(miri), not(feature = "dhat-heap")))]
    {
        let r = ALLOC_LIST.with(|llist| llist.lock().unwrap().remove(&nid));
        assert!(r);
    }
    #[cfg(all(test, not(miri), feature = "dhat-heap"))]
    {
        dbg!(nid);
    }
}

#[cfg(test)]
pub(crate) fn assert_released() {
    #[cfg(all(test, not(miri), not(feature = "dhat-heap")))]
    {
        let is_empt = ALLOC_LIST.with(|llist| {
            let x = llist.lock().unwrap();
            // println!("Remaining -> {:?}", x);
            x.is_empty()
        });
        assert!(is_empt);
    }
}

#[derive(Clone, Copy, Debug)]
#[repr(C)]
pub(crate) struct Meta(u64);

pub(crate) union Ctrl {
    pub a: ManuallyDrop<(Meta, [u64; H_CAPACITY])>,
    pub simd: ManuallyDrop<u64x8>,
}

#[repr(C, align(64))]
pub(crate) struct Branch<K, V>
where
    K: Hash + Eq + Clone + Debug,
    V: Clone,
{
    pub ctrl: Ctrl,
    #[cfg(all(test, not(miri)))]
    poison: u64,
    nodes: [*mut Node<K, V>; HBV_CAPACITY],
    #[cfg(all(test, not(miri)))]
    pub(crate) nid: usize,
}

type Bucket<K, V> = SmallVec<[Datum<K, V>; DEFAULT_BUCKET_ALLOC]>;

#[repr(C, align(64))]
pub(crate) struct Leaf<K, V>
where
    K: Hash + Eq + Clone + Debug,
    V: Clone,
{
    pub ctrl: Ctrl,
    #[cfg(all(test, not(miri)))]
    poison: u64,
    pub values: [MaybeUninit<Bucket<K, V>>; H_CAPACITY],
    #[cfg(all(test, not(miri)))]
    pub nid: usize,
}

#[repr(C, align(64))]
pub(crate) struct Node<K, V>
where
    K: Hash + Eq + Clone + Debug,
    V: Clone,
{
    pub(crate) ctrl: Ctrl,
    k: PhantomData<K>,
    v: PhantomData<V>,
}

unsafe impl<K: Clone + Hash + Eq + Debug + Send + 'static, V: Clone + Send + 'static> Send
    for Node<K, V>
{
}
unsafe impl<K: Clone + Hash + Eq + Debug + Send + 'static, V: Clone + Sync + Send + 'static> Sync
    for Node<K, V>
{
}

impl<K: Clone + Eq + Hash + Debug, V: Clone> Node<K, V> {
    pub(crate) fn new_leaf(txid: u64) -> *mut Leaf<K, V> {
        // println!("Req new hash leaf");
        debug_assert!(txid < (TXID_MASK >> TXID_SHF));
        let x: Box<CachePadded<Leaf<K, V>>> = Box::new(CachePadded::new(Leaf {
            ctrl: Ctrl {
                simd: ManuallyDrop::new(u64x8::from_array([
                    (txid << TXID_SHF) | FLAG_HASH_LEAF,
                    u64::MAX,
                    u64::MAX,
                    u64::MAX,
                    u64::MAX,
                    u64::MAX,
                    u64::MAX,
                    u64::MAX,
                ])),
            },
            #[cfg(all(test, not(miri)))]
            poison: FLAG_POISON,
            values: unsafe { MaybeUninit::uninit().assume_init() },
            #[cfg(all(test, not(miri)))]
            nid: alloc_nid(),
        }));
        Box::into_raw(x) as *mut Leaf<K, V>
    }

    fn new_leaf_bk(flags: u64, h: u64, bk: Bucket<K, V>) -> *mut Leaf<K, V> {
        // println!("Req new hash leaf ins");
        // debug_assert!(false);
        debug_assert!((flags & FLAG_MASK) == FLAG_HASH_LEAF);
        let x: Box<CachePadded<Leaf<K, V>>> = Box::new(CachePadded::new(Leaf {
            // Let the flag, txid and the slots of value 1 through.
            ctrl: Ctrl {
                simd: ManuallyDrop::new(u64x8::from_array([
                    flags & (TXID_MASK | FLAG_MASK | 1),
                    h,
                    u64::MAX,
                    u64::MAX,
                    u64::MAX,
                    u64::MAX,
                    u64::MAX,
                    u64::MAX,
                ])),
            },
            #[cfg(all(test, not(miri)))]
            poison: FLAG_POISON,
            values: [
                MaybeUninit::new(bk),
                MaybeUninit::uninit(),
                MaybeUninit::uninit(),
                MaybeUninit::uninit(),
                MaybeUninit::uninit(),
                MaybeUninit::uninit(),
                MaybeUninit::uninit(),
            ],
            #[cfg(all(test, not(miri)))]
            nid: alloc_nid(),
        }));
        Box::into_raw(x) as *mut Leaf<K, V>
    }

    fn new_leaf_ins(flags: u64, h: u64, k: K, v: V) -> *mut Leaf<K, V> {
        Self::new_leaf_bk(flags, h, smallvec![Datum { k, v }])
    }

    pub(crate) fn new_branch(
        txid: u64,
        l: *mut Node<K, V>,
        r: *mut Node<K, V>,
    ) -> *mut Branch<K, V> {
        // println!("Req new branch");
        debug_assert!(!l.is_null());
        debug_assert!(!r.is_null());
        debug_assert!(unsafe { (*l).verify() });
        debug_assert!(unsafe { (*r).verify() });
        debug_assert!(txid < (TXID_MASK >> TXID_SHF));
        let pivot = unsafe { (*r).min() };
        let x: Box<CachePadded<Branch<K, V>>> = Box::new(CachePadded::new(Branch {
            // This sets the default (key) slots to 1, since we take an l/r
            ctrl: Ctrl {
                simd: ManuallyDrop::new(u64x8::from_array([
                    (txid << TXID_SHF) | FLAG_HASH_BRANCH | 1,
                    pivot,
                    u64::MAX,
                    u64::MAX,
                    u64::MAX,
                    u64::MAX,
                    u64::MAX,
                    u64::MAX,
                ])),
            },
            #[cfg(all(test, not(miri)))]
            poison: FLAG_POISON,
            nodes: [
                l,
                r,
                ptr::null_mut(),
                ptr::null_mut(),
                ptr::null_mut(),
                ptr::null_mut(),
                ptr::null_mut(),
                ptr::null_mut(),
            ],
            #[cfg(all(test, not(miri)))]
            nid: alloc_nid(),
        }));
        let b = Box::into_raw(x) as *mut Branch<K, V>;
        debug_assert!(unsafe { (*b).verify() });
        b
    }

    #[inline(always)]
    #[cfg(test)]
    pub(crate) fn get_txid(&self) -> u64 {
        unsafe { self.ctrl.a.0.get_txid() }
    }

    #[inline(always)]
    pub(crate) fn is_leaf(&self) -> bool {
        unsafe { self.ctrl.a.0.is_leaf() }
    }

    #[inline(always)]
    #[allow(unused)]
    pub(crate) fn is_branch(&self) -> bool {
        unsafe { self.ctrl.a.0.is_branch() }
    }

    #[cfg(test)]
    pub(crate) fn tree_density(&self) -> (usize, usize, usize) {
        match unsafe { self.ctrl.a.0 .0 } & FLAG_MASK {
            FLAG_HASH_LEAF => {
                let lref = unsafe { &*(self as *const _ as *const Leaf<K, V>) };
                (lref.count(), lref.slots(), H_CAPACITY)
            }
            FLAG_HASH_BRANCH => {
                let bref = unsafe { &*(self as *const _ as *const Branch<K, V>) };
                let mut lcount = 0; // leaf count
                let mut lslots = 0; // leaf populated slots
                let mut mslots = 0; // leaf max possible
                for idx in 0..(bref.slots() + 1) {
                    let n = bref.nodes[idx] as *mut Node<K, V>;
                    let (c, l, m) = unsafe { (*n).tree_density() };
                    lcount += c;
                    lslots += l;
                    mslots += m;
                }
                (lcount, lslots, mslots)
            }
            _ => unreachable!(),
        }
    }

    pub(crate) fn leaf_count(&self) -> usize {
        match unsafe { self.ctrl.a.0 .0 } & FLAG_MASK {
            FLAG_HASH_LEAF => 1,
            FLAG_HASH_BRANCH => {
                let bref = unsafe { &*(self as *const _ as *const Branch<K, V>) };
                let mut lcount = 0; // leaf count
                for idx in 0..(bref.slots() + 1) {
                    let n = bref.nodes[idx];
                    lcount += unsafe { (*n).leaf_count() };
                }
                lcount
            }
            _ => unreachable!(),
        }
    }

    #[cfg(test)]
    #[inline(always)]
    pub(crate) fn get_ref<Q: ?Sized>(&self, h: u64, k: &Q) -> Option<&V>
    where
        K: Borrow<Q>,
        Q: Eq,
    {
        match unsafe { self.ctrl.a.0 .0 } & FLAG_MASK {
            FLAG_HASH_LEAF => {
                let lref = unsafe { &*(self as *const _ as *const Leaf<K, V>) };
                lref.get_ref(h, k)
            }
            FLAG_HASH_BRANCH => {
                let bref = unsafe { &*(self as *const _ as *const Branch<K, V>) };
                bref.get_ref(h, k)
            }
            _ => {
                // println!("FLAGS: {:x}", self.meta.0);
                unreachable!()
            }
        }
    }

    #[inline(always)]
    pub(crate) fn min(&self) -> u64 {
        match unsafe { self.ctrl.a.0 .0 } & FLAG_MASK {
            FLAG_HASH_LEAF => {
                let lref = unsafe { &*(self as *const _ as *const Leaf<K, V>) };
                lref.min()
            }
            FLAG_HASH_BRANCH => {
                let bref = unsafe { &*(self as *const _ as *const Branch<K, V>) };
                bref.min()
            }
            _ => unreachable!(),
        }
    }

    #[inline(always)]
    pub(crate) fn max(&self) -> u64 {
        match unsafe { self.ctrl.a.0 .0 } & FLAG_MASK {
            FLAG_HASH_LEAF => {
                let lref = unsafe { &*(self as *const _ as *const Leaf<K, V>) };
                lref.max()
            }
            FLAG_HASH_BRANCH => {
                let bref = unsafe { &*(self as *const _ as *const Branch<K, V>) };
                bref.max()
            }
            _ => unreachable!(),
        }
    }

    #[inline(always)]
    pub(crate) fn verify(&self) -> bool {
        match unsafe { self.ctrl.a.0 .0 } & FLAG_MASK {
            FLAG_HASH_LEAF => {
                let lref = unsafe { &*(self as *const _ as *const Leaf<K, V>) };
                lref.verify()
            }
            FLAG_HASH_BRANCH => {
                let bref = unsafe { &*(self as *const _ as *const Branch<K, V>) };
                bref.verify()
            }
            _ => unreachable!(),
        }
    }

    #[cfg(test)]
    fn no_cycles_inner(&self, track: &mut BTreeSet<*const Self>) -> bool {
        match unsafe { self.ctrl.a.0 .0 } & FLAG_MASK {
            FLAG_HASH_LEAF => {
                // check if we are in the set?
                track.insert(self as *const Self)
            }
            FLAG_HASH_BRANCH => {
                if track.insert(self as *const Self) {
                    // check
                    let bref = unsafe { &*(self as *const _ as *const Branch<K, V>) };
                    for i in 0..(bref.slots() + 1) {
                        let n = bref.nodes[i];
                        let r = unsafe { (*n).no_cycles_inner(track) };
                        if !r {
                            // panic!();
                            return false;
                        }
                    }
                    true
                } else {
                    // panic!();
                    false
                }
            }
            _ => {
                // println!("FLAGS: {:x}", self.meta.0);
                unreachable!()
            }
        }
    }

    #[cfg(test)]
    pub(crate) fn no_cycles(&self) -> bool {
        let mut track = BTreeSet::new();
        self.no_cycles_inner(&mut track)
    }

    pub(crate) fn sblock_collect(&mut self, alloc: &mut Vec<*mut Node<K, V>>) {
        // Reset our txid.
        // self.meta.0 &= FLAG_MASK | COUNT_MASK;
        // self.meta.0 |= txid << TXID_SHF;

        if (unsafe { self.ctrl.a.0 .0 } & FLAG_MASK) == FLAG_HASH_BRANCH {
            let bref = unsafe { &*(self as *const _ as *const Branch<K, V>) };
            for idx in 0..(bref.slots() + 1) {
                alloc.push(bref.nodes[idx]);
                let n = bref.nodes[idx];
                unsafe { (*n).sblock_collect(alloc) };
            }
        }
    }

    pub(crate) fn free(node: *mut Node<K, V>) {
        let self_meta = self_meta!(node);
        match self_meta.0 & FLAG_MASK {
            FLAG_HASH_LEAF => Leaf::free(node as *mut Leaf<K, V>),
            FLAG_HASH_BRANCH => Branch::free(node as *mut Branch<K, V>),
            _ => unreachable!(),
        }
    }
}

impl Meta {
    #[inline(always)]
    fn set_slots(&mut self, c: usize) {
        debug_assert!(c < 16);
        // Zero the bits in the flag from the slots.
        self.0 &= FLAG_MASK | TXID_MASK;
        // Assign them.
        self.0 |= c as u8 as u64;
    }

    #[inline(always)]
    pub(crate) fn slots(&self) -> usize {
        (self.0 & COUNT_MASK) as usize
    }

    #[inline(always)]
    fn add_slots(&mut self, x: usize) {
        self.set_slots(self.slots() + x);
    }

    #[inline(always)]
    fn inc_slots(&mut self) {
        debug_assert!(self.slots() < 15);
        // Since slots is the lowest bits, we can just inc
        // dec this as normal.
        self.0 += 1;
    }

    #[inline(always)]
    fn dec_slots(&mut self) {
        debug_assert!(self.slots() > 0);
        self.0 -= 1;
    }

    #[inline(always)]
    pub(crate) fn get_txid(&self) -> u64 {
        (self.0 & TXID_MASK) >> TXID_SHF
    }

    #[inline(always)]
    pub(crate) fn is_leaf(&self) -> bool {
        (self.0 & FLAG_MASK) == FLAG_HASH_LEAF
    }

    #[inline(always)]
    pub(crate) fn is_branch(&self) -> bool {
        (self.0 & FLAG_MASK) == FLAG_HASH_BRANCH
    }
}

impl<K: Hash + Eq + Clone + Debug, V: Clone> Leaf<K, V> {
    #[inline(always)]
    #[cfg(test)]
    fn set_slots(&mut self, c: usize) {
        debug_assert_leaf!(self);
        unsafe { (*self.ctrl.a).0.set_slots(c) }
    }

    #[inline(always)]
    pub(crate) fn slots(&self) -> usize {
        debug_assert_leaf!(self);
        unsafe { self.ctrl.a.0.slots() }
    }

    #[inline(always)]
    fn inc_slots(&mut self) {
        debug_assert_leaf!(self);
        unsafe { (*self.ctrl.a).0.inc_slots() }
    }

    #[inline(always)]
    fn dec_slots(&mut self) {
        debug_assert_leaf!(self);
        unsafe { (*self.ctrl.a).0.dec_slots() }
    }

    #[inline(always)]
    pub(crate) fn get_txid(&self) -> u64 {
        debug_assert_leaf!(self);
        unsafe { self.ctrl.a.0.get_txid() }
    }

    pub(crate) fn count(&self) -> usize {
        let mut c = 0;
        for slot_idx in 0..self.slots() {
            c += unsafe { (*self.values[slot_idx].as_ptr()).len() };
        }
        c
    }

    pub(crate) fn get_ref<Q>(&self, h: u64, k: &Q) -> Option<&V>
    where
        K: Borrow<Q>,
        Q: Eq + ?Sized,
    {
        debug_assert_leaf!(self);
        leaf_simd_search(self, h, k)
            .ok()
            .map(|(slot_idx, bk_idx)| unsafe {
                let bucket = (*self.values[slot_idx].as_ptr()).as_slice();
                &(bucket.get_unchecked(bk_idx).v)
            })
    }

    pub(crate) fn get_mut_ref<Q>(&mut self, h: u64, k: &Q) -> Option<&mut V>
    where
        K: Borrow<Q>,
        Q: Eq + ?Sized,
    {
        debug_assert_leaf!(self);
        leaf_simd_search(self, h, k)
            .ok()
            .map(|(slot_idx, bk_idx)| unsafe {
                let bucket = (*self.values[slot_idx].as_mut_ptr()).as_mut_slice();
                &mut (bucket.get_unchecked_mut(bk_idx).v)
            })
    }

    pub(crate) fn get_slot_mut_ref<Q>(&mut self, h: u64) -> Option<&mut [Datum<K, V>]>
    where
        K: Borrow<Q>,
        Q: Eq + ?Sized,
    {
        debug_assert_leaf!(self);
        unsafe {
            leaf_simd_get_slot(self, h)
                .map(|slot_idx| (*self.values[slot_idx].as_mut_ptr()).as_mut_slice())
        }
    }

    #[inline(always)]
    pub(crate) fn get_kv_idx_checked(&self, slot_idx: usize, bk_idx: usize) -> Option<(&K, &V)> {
        debug_assert_leaf!(self);
        if slot_idx < self.slots() {
            let bucket = unsafe { (*self.values[slot_idx].as_ptr()).as_slice() };
            bucket.get(bk_idx).map(|d| (&d.k, &d.v))
        } else {
            None
        }
    }

    pub(crate) fn min(&self) -> u64 {
        debug_assert!(self.slots() > 0);
        unsafe { self.ctrl.a.1[0] }
    }

    pub(crate) fn max(&self) -> u64 {
        debug_assert!(self.slots() > 0);
        unsafe { self.ctrl.a.1[self.slots() - 1] }
    }

    pub(crate) fn req_clone(&self, txid: u64) -> Option<*mut Node<K, V>> {
        debug_assert_leaf!(self);
        debug_assert!(txid < (TXID_MASK >> TXID_SHF));
        if self.get_txid() == txid {
            // Same txn, no action needed.
            None
        } else {
            // println!("Req clone leaf");
            // debug_assert!(false);
            // Diff txn, must clone.
            let new_txid =
                (unsafe { self.ctrl.a.0 .0 } & (FLAG_MASK | COUNT_MASK)) | (txid << TXID_SHF);
            let x: Box<CachePadded<Leaf<K, V>>> = Box::new(CachePadded::new(Leaf {
                ctrl: Ctrl {
                    simd: ManuallyDrop::new(u64x8::from_array([
                        new_txid,
                        u64::MAX,
                        u64::MAX,
                        u64::MAX,
                        u64::MAX,
                        u64::MAX,
                        u64::MAX,
                        u64::MAX,
                    ])),
                },
                #[cfg(all(test, not(miri)))]
                poison: FLAG_POISON,
                values: unsafe { MaybeUninit::uninit().assume_init() },
                #[cfg(all(test, not(miri)))]
                nid: alloc_nid(),
            }));

            let x = Box::into_raw(x);
            let xr = x as *mut Leaf<K, V>;
            // Dup the keys
            unsafe {
                ptr::copy_nonoverlapping(
                    &self.ctrl.a.1 as *const u64,
                    (*(*xr).ctrl.a).1.as_mut_ptr(),
                    H_CAPACITY,
                )
            }

            // Copy in the values to the correct location.
            for idx in 0..self.slots() {
                unsafe {
                    let lvalue: Bucket<K, V> = (*self.values[idx].as_ptr()).clone();
<<<<<<< HEAD
                    x.as_mut().unwrap().values[idx].write(lvalue);
=======
                    (&mut (*x)).values[idx].as_mut_ptr().write(lvalue);
>>>>>>> 119fe7d9
                }
            }

            Some(x as *mut Node<K, V>)
        }
    }

    pub(crate) fn insert_or_update(&mut self, h: u64, k: K, mut v: V) -> LeafInsertState<K, V> {
        debug_assert_leaf!(self);
        // Find the location we need to update
        let r = leaf_simd_search(self, h, &k);
        match r {
            KeyLoc::Ok(slot_idx, bk_idx) => {
                // It exists at idx, replace the value.
                let bucket = unsafe { &mut (*self.values[slot_idx].as_mut_ptr()) };
                let prev = unsafe { bucket.as_mut_slice().get_unchecked_mut(bk_idx) };
                std::mem::swap(&mut prev.v, &mut v);
                // Prev now contains the original value, return it!
                LeafInsertState::Ok(Some(v))
            }
            KeyLoc::Collision(slot_idx) => {
                // The hash collided, but that's okay! We just append to the slice.
                let bucket = unsafe { &mut (*self.values[slot_idx].as_mut_ptr()) };
                bucket.push(Datum { k, v });
                LeafInsertState::Ok(None)
            }
            KeyLoc::Missing(idx) => {
                if self.slots() >= H_CAPACITY {
                    // Overflow to a new node
                    if idx >= self.slots() {
                        // Greater than all else, split right
                        let rnode = Node::new_leaf_ins(unsafe { self.ctrl.a.0 .0 }, h, k, v);
                        LeafInsertState::Split(rnode)
                    } else if idx == 0 {
                        // Lower than all else, split left.
                        // let lnode = ...;
                        let lnode = Node::new_leaf_ins(unsafe { self.ctrl.a.0 .0 }, h, k, v);
                        LeafInsertState::RevSplit(lnode)
                    } else {
                        // Within our range, pop max, insert, and split right.
                        // This is not a bucket add, it's a new bucket!
                        let pk = unsafe { slice_remove(&mut (*self.ctrl.a).1, H_CAPACITY - 1) };
                        let pbk =
                            unsafe { slice_remove(&mut self.values, H_CAPACITY - 1).assume_init() };

                        let rnode = Node::new_leaf_bk(unsafe { self.ctrl.a.0 .0 }, pk, pbk);

                        unsafe {
                            slice_insert(&mut (*self.ctrl.a).1, h, idx);
                            slice_insert(
                                &mut self.values,
                                MaybeUninit::new(smallvec![Datum { k, v }]),
                                idx,
                            );
                        }

                        #[cfg(all(test, not(miri)))]
                        debug_assert!(self.poison == FLAG_POISON);

                        LeafInsertState::Split(rnode)
                    }
                } else {
                    // We have space.
                    unsafe {
                        // self.key[idx] = h;
                        slice_insert(&mut (*self.ctrl.a).1, h, idx);
                        slice_insert(
                            &mut self.values,
                            MaybeUninit::new(smallvec![Datum { k, v }]),
                            idx,
                        );
                    }
                    #[cfg(all(test, not(miri)))]
                    debug_assert!(self.poison == FLAG_POISON);
                    self.inc_slots();
                    LeafInsertState::Ok(None)
                }
            }
        }
    }

    pub(crate) fn remove<Q>(&mut self, h: u64, k: &Q) -> LeafRemoveState<V>
    where
        K: Borrow<Q>,
        Q: Eq + ?Sized,
    {
        debug_assert_leaf!(self);
        if self.slots() == 0 {
            return LeafRemoveState::Shrink(None);
        }
        // We must have a value - where are you ....
        match leaf_simd_search(self, h, k).ok() {
            // Count still greater than 0, so Ok and None,
            None => LeafRemoveState::Ok(None),
            Some((slot_idx, bk_idx)) => {
                // pop from the bucket.
                let Datum { k: _pk, v: pv } =
                    unsafe { (*self.values[slot_idx].as_mut_ptr()).remove(bk_idx) };

                // How much remains?
                if unsafe { (*self.values[slot_idx].as_ptr()).is_empty() } {
                    unsafe {
                        // Get the kv out
                        let _ = slice_remove(&mut (*self.ctrl.a).1, slot_idx);
                        // AFTER the remove, set the top value to u64::MAX
                        (*self.ctrl.a).1[H_CAPACITY - 1] = u64::MAX;

                        // Remove the bucket.
                        let _ = slice_remove(&mut self.values, slot_idx).assume_init();
                    }

                    self.dec_slots();
                    if self.slots() == 0 {
                        LeafRemoveState::Shrink(Some(pv))
                    } else {
                        LeafRemoveState::Ok(Some(pv))
                    }
                } else {
                    // The bucket lives!
                    LeafRemoveState::Ok(Some(pv))
                }
            }
        }
    }

    pub(crate) fn take_from_l_to_r(&mut self, right: &mut Self) {
        debug_assert!(right.slots() == 0);
        let slots = self.slots() / 2;
        let start_idx = self.slots() - slots;

        //move key and values
        unsafe {
            slice_move(
                &mut (*right.ctrl.a).1,
                0,
                &mut (*self.ctrl.a).1,
                start_idx,
                slots,
            );
            slice_move(&mut right.values, 0, &mut self.values, start_idx, slots);
            // Update the left keys to be valid.
            // so we took from:
            //  [ a, b, c, d, e, f, g ]
            //                ^     ^
            //                |     slots
            //                start
            //  so we need to fill from start_idx + slots
            let tgt_ptr = (*self.ctrl.a).1.as_mut_ptr().add(start_idx);
            // https://doc.rust-lang.org/std/ptr/fn.write_bytes.html
            // Sets count * size_of::<T>() bytes of memory starting at dst to val.
            ptr::write_bytes::<u64>(tgt_ptr, 0xff, slots);
            #[cfg(all(test, not(miri)))]
            debug_assert!(self.poison == FLAG_POISON);
        }

        // update the slotss
        unsafe {
            (*self.ctrl.a).0.set_slots(start_idx);
            (*right.ctrl.a).0.set_slots(slots);
        }
    }

    pub(crate) fn take_from_r_to_l(&mut self, right: &mut Self) {
        debug_assert!(self.slots() == 0);
        let slots = right.slots() / 2;
        let start_idx = right.slots() - slots;

        // Move values from right to left.
        unsafe {
            slice_move(&mut (*self.ctrl.a).1, 0, &mut (*right.ctrl.a).1, 0, slots);
            slice_move(&mut self.values, 0, &mut right.values, 0, slots);
        }
        // Shift the values in right down.
        unsafe {
            ptr::copy(
                (*right.ctrl.a).1.as_ptr().add(slots),
                (*right.ctrl.a).1.as_mut_ptr(),
                start_idx,
            );
            ptr::copy(
                right.values.as_ptr().add(slots),
                right.values.as_mut_ptr(),
                start_idx,
            );
        }

        // Fix the slotss.
        unsafe {
            (*self.ctrl.a).0.set_slots(slots);
            (*right.ctrl.a).0.set_slots(start_idx);
        }
        // Update the upper keys in right
        unsafe {
            let tgt_ptr = (*right.ctrl.a).1.as_mut_ptr().add(start_idx);
            // https://doc.rust-lang.org/std/ptr/fn.write_bytes.html
            // Sets count * size_of::<T>() bytes of memory starting at dst to val.
            ptr::write_bytes::<u64>(tgt_ptr, 0xff, H_CAPACITY - start_idx);
            #[cfg(all(test, not(miri)))]
            debug_assert!(right.poison == FLAG_POISON);
        }
    }

    /*
    pub(crate) fn remove_lt<Q: ?Sized>(&mut self, k: &Q) -> LeafPruneState<V>
    where
        K: Borrow<Q>,
        Q: Ord,
    {
        unimplemented!();
    }
    */

    #[inline(always)]
    pub(crate) fn merge(&mut self, right: &mut Self) {
        debug_assert_leaf!(self);
        debug_assert_leaf!(right);
        let sc = self.slots();
        let rc = right.slots();
        unsafe {
            slice_merge(&mut (*self.ctrl.a).1, sc, &mut (*right.ctrl.a).1, rc);
            slice_merge(&mut self.values, sc, &mut right.values, rc);
        }
        #[cfg(all(test, not(miri)))]
        debug_assert!(self.poison == FLAG_POISON);
        unsafe {
            (*self.ctrl.a).0.add_slots(right.count());
            (*right.ctrl.a).0.set_slots(0);
        }
        debug_assert!(self.verify());
    }

    pub(crate) fn verify(&self) -> bool {
        debug_assert_leaf!(self);
        #[cfg(all(test, not(miri)))]
        debug_assert!(self.poison == FLAG_POISON);
        // println!("verify leaf -> {:?}", self);
        if unsafe { self.ctrl.a.0.slots() } == 0 {
            return true;
        }
        // Check everything above slots is u64::max
        for work_idx in unsafe { (*self.ctrl.a).0.slots() }..H_CAPACITY {
            debug_assert!(unsafe { (*self.ctrl.a).1[work_idx] } == u64::MAX);
        }
        // Check key sorting
        let mut lk: &u64 = unsafe { &(*self.ctrl.a).1[0] };
        for work_idx in 1..unsafe { self.ctrl.a.0.slots() } {
            let rk: &u64 = unsafe { &(*self.ctrl.a).1[work_idx] };
            // Eq not ok as we have buckets.
            if lk >= rk {
                // println!("{:?}", self);
                cfg_if::cfg_if! { if #[cfg(test)] {
                    return false;
                } else {
                    debug_assert!(false);
                }}
            }
            lk = rk;
        }
        true
    }

    fn free(node: *mut Self) {
        unsafe {
            let _x: Box<CachePadded<Leaf<K, V>>> =
                Box::from_raw(node as *mut CachePadded<Leaf<K, V>>);
        }
    }
}

impl<K: Hash + Eq + Clone + Debug, V: Clone> Debug for Leaf<K, V> {
    fn fmt(&self, f: &mut fmt::Formatter) -> Result<(), Error> {
        debug_assert_leaf!(self);
        write!(f, "Leaf -> {}", self.slots())?;
        #[cfg(all(test, not(miri)))]
        write!(f, " nid: {}", self.nid)?;
        write!(f, "  \\-> [ ")?;
        for idx in 0..self.slots() {
            write!(f, "{:?}, ", unsafe { self.ctrl.a.1[idx] })?;
            write!(f, "[")?;
            for d in unsafe { (*self.values[idx].as_ptr()).as_slice().iter() } {
                write!(f, "{:?}, ", d.k)?;
            }
            write!(f, "], ")?;
        }
        write!(f, " ]")
    }
}

impl<K: Hash + Eq + Clone + Debug, V: Clone> Drop for Leaf<K, V> {
    fn drop(&mut self) {
        debug_assert_leaf!(self);
        #[cfg(all(test, not(miri)))]
        release_nid(self.nid);
        // Due to the use of maybe uninit we have to drop any contained values.
        unsafe {
            for idx in 0..self.slots() {
                ptr::drop_in_place(self.values[idx].as_mut_ptr());
            }
        }
        // Done
        unsafe {
            (*self.ctrl.a).0 .0 = FLAG_DROPPED;
        }
        debug_assert!(unsafe { self.ctrl.a.0 .0 } & FLAG_MASK != FLAG_HASH_LEAF);
        // #[cfg(test)]
        // println!("set leaf {:?} to {:x}", self.nid, self.meta.0);
    }
}

impl<K: Hash + Eq + Clone + Debug, V: Clone> Branch<K, V> {
    #[inline(always)]
    #[allow(unused)]
    fn set_slots(&mut self, c: usize) {
        debug_assert_branch!(self);
        unsafe { (*self.ctrl.a).0.set_slots(c) }
    }

    #[inline(always)]
    pub(crate) fn slots(&self) -> usize {
        debug_assert_branch!(self);
        unsafe { self.ctrl.a.0.slots() }
    }

    #[inline(always)]
    fn inc_slots(&mut self) {
        debug_assert_branch!(self);
        unsafe { (*self.ctrl.a).0.inc_slots() }
    }

    #[inline(always)]
    fn dec_slots(&mut self) {
        debug_assert_branch!(self);
        unsafe { (*self.ctrl.a).0.dec_slots() }
    }

    #[inline(always)]
    pub(crate) fn get_txid(&self) -> u64 {
        debug_assert_branch!(self);
        unsafe { self.ctrl.a.0.get_txid() }
    }

    // Can't inline as this is recursive!
    pub(crate) fn min(&self) -> u64 {
        debug_assert_branch!(self);
        unsafe { (*self.nodes[0]).min() }
    }

    // Can't inline as this is recursive!
    pub(crate) fn max(&self) -> u64 {
        debug_assert_branch!(self);
        // Remember, self.slots() is + 1 offset, so this gets
        // the max node
        unsafe { (*self.nodes[self.slots()]).max() }
    }

    pub(crate) fn req_clone(&self, txid: u64) -> Option<*mut Node<K, V>> {
        debug_assert_branch!(self);
        if self.get_txid() == txid {
            // Same txn, no action needed.
            None
        } else {
            // println!("Req clone branch");
            // Diff txn, must clone.
            let new_txid =
                (unsafe { self.ctrl.a.0 .0 } & (FLAG_MASK | COUNT_MASK)) | (txid << TXID_SHF);

            let x: Box<CachePadded<Branch<K, V>>> = Box::new(CachePadded::new(Branch {
                // This sets the default (key) slots to 1, since we take an l/r
                ctrl: Ctrl {
                    simd: ManuallyDrop::new(u64x8::from_array([
                        new_txid,
                        u64::MAX,
                        u64::MAX,
                        u64::MAX,
                        u64::MAX,
                        u64::MAX,
                        u64::MAX,
                        u64::MAX,
                    ])),
                },
                #[cfg(all(test, not(miri)))]
                poison: FLAG_POISON,
                // Can clone the node pointers.
                nodes: self.nodes,
                #[cfg(all(test, not(miri)))]
                nid: alloc_nid(),
            }));

            let x = Box::into_raw(x);
            let xr = x as *mut Branch<K, V>;
            // Dup the keys
            unsafe {
                ptr::copy_nonoverlapping(
                    &self.ctrl.a.1 as *const u64,
                    (*(*xr).ctrl.a).1.as_mut_ptr(),
                    H_CAPACITY,
                )
            }

            Some(x as *mut Node<K, V>)
        }
    }

    #[inline(always)]
    pub(crate) fn locate_node(&self, h: u64) -> usize {
        debug_assert_branch!(self);
        // If the value is Ok(idx), then that means
        // we were located to the right node. This is because we
        // exactly hit and located on the key.
        //
        // If the value is Err(idx), then we have the exact index already.
        // as branches is of-by-one.
        match branch_simd_search::<K, V>(self, h) {
            Err(idx) => idx,
            Ok(idx) => idx + 1,
        }
    }

    #[inline(always)]
    pub(crate) fn get_idx_unchecked(&self, idx: usize) -> *mut Node<K, V> {
        debug_assert_branch!(self);
        debug_assert!(idx <= self.slots());
        debug_assert!(!self.nodes[idx].is_null());
        self.nodes[idx]
    }

    #[inline(always)]
    pub(crate) fn get_idx_checked(&self, idx: usize) -> Option<*mut Node<K, V>> {
        debug_assert_branch!(self);
        // Remember, that nodes can have +1 to slots which is why <= here, not <.
        if idx <= self.slots() {
            debug_assert!(!self.nodes[idx].is_null());
            Some(self.nodes[idx])
        } else {
            None
        }
    }

    #[cfg(test)]
    pub(crate) fn get_ref<Q: ?Sized>(&self, h: u64, k: &Q) -> Option<&V>
    where
        K: Borrow<Q>,
        Q: Eq,
    {
        debug_assert_branch!(self);
        let idx = self.locate_node(h);
        unsafe { (*self.nodes[idx]).get_ref(h, k) }
    }

    pub(crate) fn add_node(&mut self, node: *mut Node<K, V>) -> BranchInsertState<K, V> {
        debug_assert_branch!(self);
        // do we have space?
        if self.slots() == H_CAPACITY {
            // if no space ->
            //    split and send two nodes back for new branch
            // There are three possible states that this causes.
            // 1 * The inserted node is the greater than all current values, causing l(max, node)
            //     to be returned.
            // 2 * The inserted node is between max - 1 and max, causing l(node, max) to be returned.
            // 3 * The inserted node is a low/middle value, causing max and max -1 to be returned.
            //
            let kr: u64 = unsafe { (*node).min() };
            let r = branch_simd_search(self, kr);
            let ins_idx = r.unwrap_err();
            // Everything will pop max.
            let max = unsafe { *(self.nodes.get_unchecked(HBV_CAPACITY - 1)) };
            let res = match ins_idx {
                // Case 1
                H_CAPACITY => {
                    // println!("case 1");
                    // Greater than all current values, so we'll just return max and node.
                    unsafe {
                        (*self.ctrl.a).1[H_CAPACITY - 1] = u64::MAX;
                    } // Now setup the ret val NOTICE compared to case 2 that we swap node and max?
                    BranchInsertState::Split(max, node)
                }
                // Case 2
                H_CAPACITY_N1 => {
                    // println!("case 2");
                    // Greater than all but max, so we return max and node in the correct order.
                    // Drop the key between them.
                    unsafe {
                        (*self.ctrl.a).1[H_CAPACITY - 1] = u64::MAX;
                    }
                    // Now setup the ret val NOTICE compared to case 1 that we swap node and max?
                    BranchInsertState::Split(node, max)
                }
                // Case 3
                ins_idx => {
                    // Get the max - 1 and max nodes out.
                    let maxn1 = unsafe { *(self.nodes.get_unchecked(HBV_CAPACITY - 2)) };
                    unsafe {
                        // Drop the key between them.
                        (*self.ctrl.a).1[H_CAPACITY - 1] = u64::MAX;
                        // Drop the key before us that we are about to replace.
                        (*self.ctrl.a).1[H_CAPACITY - 2] = u64::MAX;
                    }
                    // Add node and it's key to the correct location.
                    let leaf_ins_idx = ins_idx + 1;
                    unsafe {
                        slice_insert(&mut (*self.ctrl.a).1, kr, ins_idx);
                        slice_insert(&mut self.nodes, node, leaf_ins_idx);
                    }
                    #[cfg(all(test, not(miri)))]
                    debug_assert!(self.poison == FLAG_POISON);

                    BranchInsertState::Split(maxn1, max)
                }
            };
            // Dec slots as we always reduce branch by one as we split return
            // two.
            self.dec_slots();
            res
        } else {
            // if space ->
            // Get the nodes min-key - we clone it because we'll certainly be inserting it!
            let k: u64 = unsafe { (*node).min() };
            // bst and find when min-key < key[idx]
            let r = branch_simd_search(self, k);
            // if r is ever found, I think this is a bug, because we should never be able to
            // add a node with an existing min.
            //
            //       [ 5 ]
            //        / \
            //    [0,]   [5,]
            //
            // So if we added here to [0, ], and it had to overflow to split, then everything
            // must be < 5. Why? Because to get to [0,] as your insert target, you must be < 5.
            // if we added to [5,] then a split must be greater than, or the insert would replace 5.
            //
            // if we consider
            //
            //       [ 5 ]
            //        / \
            //    [0,]   [7,]
            //
            // Now we insert 5, and 7, splits. 5 would remain in the tree and we'd split 7 to the right
            //
            // As a result, any "Ok(idx)" must represent a corruption of the tree.
            // debug_assert!(r.is_err());
            let ins_idx = r.unwrap_err();
            let leaf_ins_idx = ins_idx + 1;
            // So why do we only need to insert right? Because the left-most
            // leaf when it grows, it splits to the right. That importantly
            // means that we only need to insert to replace the min and it's
            // right leaf, or anything higher. As a result, we are always
            // targeting ins_idx and leaf_ins_idx = ins_idx + 1.
            //
            // We have a situation like:
            //
            //   [1, 3, 9, 18]
            //
            // and ins_idx is 2. IE:
            //
            //   [1, 3, 9, 18]
            //          ^-- k=6
            //
            // So this we need to shift those r-> and insert.
            //
            //   [1, 3, x, 9, 18]
            //          ^-- k=6
            //
            //   [1, 3, 6, 9, 18]
            //
            // Now we need to consider the leaves too:
            //
            //   [1, 3, 9, 18]
            //   | |  |  |   |
            //   v v  v  v   v
            //   0 1  3  9   18
            //
            // So that means we need to move leaf_ins_idx = (ins_idx + 1)
            // right also
            //
            //   [1, 3, x, 9, 18]
            //   | |  |  |  |   |
            //   v v  v  v  v   v
            //   0 1  3  x  9   18
            //           ^-- leaf for k=6 will go here.
            //
            // Now to talk about the right expand issue - lets say 0 conducted
            // a split, it returns the new right node - which would push
            // 3 to the right to insert a new right hand side as required. So we
            // really never need to consider the left most leaf to have to be
            // replaced in any conditions.
            //
            // Magic!
            unsafe {
                slice_insert(&mut (*self.ctrl.a).1, k, ins_idx);
                slice_insert(&mut self.nodes, node, leaf_ins_idx);
            }

            #[cfg(all(test, not(miri)))]
            debug_assert!(self.poison == FLAG_POISON);
            // finally update the slots
            self.inc_slots();
            // Return that we are okay to go!
            BranchInsertState::Ok
        }
    }

    pub(crate) fn add_node_left(
        &mut self,
        lnode: *mut Node<K, V>,
        sibidx: usize,
    ) -> BranchInsertState<K, V> {
        debug_assert_branch!(self);
        if self.slots() == H_CAPACITY {
            if sibidx == self.slots() {
                // If sibidx == self.slots, then we must be going into max - 1.
                //    [   k1, k2, k3, k4, k5, k6   ]
                //    [ v1, v2, v3, v4, v5, v6, v7 ]
                //                            ^ ^-- sibidx
                //                             \---- where left should go
                //
                //    [   k1, k2, k3, k4, k5, xx   ]
                //    [ v1, v2, v3, v4, v5, v6, xx ]
                //
                //    [   k1, k2, k3, k4, k5, xx   ]    [   k6   ]
                //    [ v1, v2, v3, v4, v5, v6, xx ] -> [ ln, v7 ]
                //
                // So in this case we drop k6, and return a split.
                let max = self.nodes[HBV_CAPACITY - 1];
                unsafe {
                    (*self.ctrl.a).1[H_CAPACITY - 1] = u64::MAX;
                }
                self.dec_slots();
                BranchInsertState::Split(lnode, max)
            } else if sibidx == (self.slots() - 1) {
                // If sibidx == (self.slots - 1), then we must be going into max - 2
                //    [   k1, k2, k3, k4, k5, k6   ]
                //    [ v1, v2, v3, v4, v5, v6, v7 ]
                //                         ^ ^-- sibidx
                //                          \---- where left should go
                //
                //    [   k1, k2, k3, k4, dd, xx   ]
                //    [ v1, v2, v3, v4, v5, xx, xx ]
                //
                //
                // This means that we need to return v6,v7 in a split, and
                // just append node after v5.
                let maxn1 = self.nodes[HBV_CAPACITY - 2];
                let max = self.nodes[HBV_CAPACITY - 1];
                unsafe {
                    (*self.ctrl.a).1[H_CAPACITY - 1] = u64::MAX;
                    (*self.ctrl.a).1[H_CAPACITY - 2] = u64::MAX;
                }
                self.dec_slots();
                self.dec_slots();
                //    [   k1, k2, k3, k4, dd, xx   ]    [   k6   ]
                //    [ v1, v2, v3, v4, v5, xx, xx ] -> [ v6, v7 ]
                let h: u64 = unsafe { (*lnode).min() };

                unsafe {
                    slice_insert(&mut (*self.ctrl.a).1, h, sibidx - 1);
                    slice_insert(&mut self.nodes, lnode, sibidx);
                    // slice_insert(&mut self.node, MaybeUninit::new(node), sibidx);
                }
                #[cfg(all(test, not(miri)))]
                debug_assert!(self.poison == FLAG_POISON);
                self.inc_slots();
                //
                //    [   k1, k2, k3, k4, nk, xx   ]    [   k6   ]
                //    [ v1, v2, v3, v4, v5, ln, xx ] -> [ v6, v7 ]

                BranchInsertState::Split(maxn1, max)
            } else {
                // All other cases;
                //    [   k1, k2, k3, k4, k5, k6   ]
                //    [ v1, v2, v3, v4, v5, v6, v7 ]
                //                 ^ ^-- sibidx
                //                  \---- where left should go
                //
                //    [   k1, k2, k3, k4, dd, xx   ]
                //    [ v1, v2, v3, v4, v5, xx, xx ]
                //
                //    [   k1, k2, k3, nk, k4, dd   ]    [   k6   ]
                //    [ v1, v2, v3, ln, v4, v5, xx ] -> [ v6, v7 ]
                //
                // This means that we need to return v6,v7 in a split,, drop k5,
                // then insert

                // Setup the nodes we intend to split away.
                let maxn1 = self.nodes[HBV_CAPACITY - 2];
                let max = self.nodes[HBV_CAPACITY - 1];
                unsafe {
                    (*self.ctrl.a).1[H_CAPACITY - 1] = u64::MAX;
                    (*self.ctrl.a).1[H_CAPACITY - 2] = u64::MAX;
                }
                self.dec_slots();
                self.dec_slots();

                // println!("pre-fixup -> {:?}", self);

                let sibnode = self.nodes[sibidx];
                let nkey: u64 = unsafe { (*sibnode).min() };

                unsafe {
                    slice_insert(&mut (*self.ctrl.a).1, nkey, sibidx);
                    slice_insert(&mut self.nodes, lnode, sibidx);
                }
                #[cfg(all(test, not(miri)))]
                debug_assert!(self.poison == FLAG_POISON);

                self.inc_slots();
                // println!("post fixup -> {:?}", self);

                BranchInsertState::Split(maxn1, max)
            }
        } else {
            // We have space, so just put it in!
            //    [   k1, k2, k3, k4, xx, xx   ]
            //    [ v1, v2, v3, v4, v5, xx, xx ]
            //                 ^ ^-- sibidx
            //                  \---- where left should go
            //
            //    [   k1, k2, k3, k4, xx, xx   ]
            //    [ v1, v2, v3, ln, v4, v5, xx ]
            //
            //    [   k1, k2, k3, nk, k4, xx   ]
            //    [ v1, v2, v3, ln, v4, v5, xx ]
            //

            let sibnode = self.nodes[sibidx];
            let nkey: u64 = unsafe { (*sibnode).min() };

            unsafe {
                slice_insert(&mut self.nodes, lnode, sibidx);
                slice_insert(&mut (*self.ctrl.a).1, nkey, sibidx);
            }
            #[cfg(all(test, not(miri)))]
            debug_assert!(self.poison == FLAG_POISON);

            self.inc_slots();
            // println!("post fixup -> {:?}", self);
            BranchInsertState::Ok
        }
    }

    fn remove_by_idx(&mut self, idx: usize) -> *mut Node<K, V> {
        debug_assert_branch!(self);
        debug_assert!(idx <= self.slots());
        debug_assert!(idx > 0);
        // remove by idx.
        let _pk = unsafe { slice_remove(&mut (*self.ctrl.a).1, idx - 1) };
        // AFTER the remove, set the top value to u64::MAX
        unsafe {
            (*self.ctrl.a).1[H_CAPACITY - 1] = u64::MAX;
        }
        let pn = unsafe { slice_remove(&mut self.nodes, idx) };
        self.dec_slots();
        pn
    }

    pub(crate) fn shrink_decision(&mut self, ridx: usize) -> BranchShrinkState<K, V> {
        // Given two nodes, we need to decide what to do with them!
        //
        // Remember, this isn't happening in a vacuum. This is really a manipulation of
        // the following structure:
        //
        //      parent (self)
        //     /     \
        //   left    right
        //
        //   We also need to consider the following situation too:
        //
        //          root
        //         /    \
        //    lbranch   rbranch
        //    /    \    /     \
        //   l1    l2  r1     r2
        //
        //  Imagine we have exhausted r2, so we need to merge:
        //
        //          root
        //         /    \
        //    lbranch   rbranch
        //    /    \    /     \
        //   l1    l2  r1 <<-- r2
        //
        // This leaves us with a partial state of
        //
        //          root
        //         /    \
        //    lbranch   rbranch (invalid!)
        //    /    \    /
        //   l1    l2  r1
        //
        // This means rbranch issues a cloneshrink to root. clone shrink must contain the remaineer
        // so that it can be reparented:
        //
        //          root
        //         /
        //    lbranch --
        //    /    \    \
        //   l1    l2   r1
        //
        // Now root has to shrink too.
        //
        //     root  --
        //    /    \    \
        //   l1    l2   r1
        //
        // So, we have to analyse the situation.
        //  * Have left or right been emptied? (how to handle when branches)
        //  * Is left or right below a reasonable threshold?
        //  * Does the opposite have capacity to remain valid?

        debug_assert_branch!(self);
        debug_assert!(ridx > 0 && ridx <= self.slots());
        let left = self.nodes[ridx - 1];
        let right = self.nodes[ridx];
        debug_assert!(!left.is_null());
        debug_assert!(!right.is_null());

<<<<<<< HEAD
        match unsafe { left.as_ref().unwrap().ctrl.a.0 .0 & FLAG_MASK } {
=======
        match unsafe { (&(*left).ctrl.a).0 .0 & FLAG_MASK } {
>>>>>>> 119fe7d9
            FLAG_HASH_LEAF => {
                let lmut = leaf_ref!(left, K, V);
                let rmut = leaf_ref!(right, K, V);

                if lmut.slots() + rmut.slots() <= H_CAPACITY {
                    lmut.merge(rmut);
                    // remove the right node from parent
                    let dnode = self.remove_by_idx(ridx);
                    debug_assert!(dnode == right);
                    if self.slots() == 0 {
                        // We now need to be merged across as we only contain a single
                        // value now.
                        BranchShrinkState::Shrink(dnode)
                    } else {
                        // We are complete!
                        // #[cfg(test)]
                        // println!("🔥 {:?}", rmut.nid);
                        BranchShrinkState::Merge(dnode)
                    }
                } else if rmut.slots() > (H_CAPACITY / 2) {
                    lmut.take_from_r_to_l(rmut);
                    self.rekey_by_idx(ridx);
                    BranchShrinkState::Balanced
                } else if lmut.slots() > (H_CAPACITY / 2) {
                    lmut.take_from_l_to_r(rmut);
                    self.rekey_by_idx(ridx);
                    BranchShrinkState::Balanced
                } else {
                    // Do nothing
                    BranchShrinkState::Balanced
                }
            }
            FLAG_HASH_BRANCH => {
                // right or left is now in a "corrupt" state with a single value that we need to relocate
                // to left - or we need to borrow from left and fix it!
                let lmut = branch_ref!(left, K, V);
                let rmut = branch_ref!(right, K, V);

                debug_assert!(rmut.slots() == 0 || lmut.slots() == 0);
                debug_assert!(rmut.slots() <= H_CAPACITY || lmut.slots() <= H_CAPACITY);
                // println!("branch {:?} {:?}", lmut.slots(), rmut.slots());
                if lmut.slots() == H_CAPACITY {
                    // println!("branch take_from_l_to_r ");
                    lmut.take_from_l_to_r(rmut);
                    self.rekey_by_idx(ridx);
                    BranchShrinkState::Balanced
                } else if rmut.slots() == H_CAPACITY {
                    // println!("branch take_from_r_to_l ");
                    lmut.take_from_r_to_l(rmut);
                    self.rekey_by_idx(ridx);
                    BranchShrinkState::Balanced
                } else {
                    // println!("branch merge");
                    // merge the right to tail of left.
                    // println!("BL {:?}", lmut);
                    // println!("BR {:?}", rmut);
                    lmut.merge(rmut);
                    // println!("AL {:?}", lmut);
                    // println!("AR {:?}", rmut);
                    // Reduce our slots
                    let dnode = self.remove_by_idx(ridx);
                    debug_assert!(dnode == right);
                    if self.slots() == 0 {
                        // We now need to be merged across as we also only contain a single
                        // value now.
                        BranchShrinkState::Shrink(dnode)
                    } else {
                        // We are complete!
                        // #[cfg(test)]
                        // println!("🚨 {:?}", rmut.nid);
                        BranchShrinkState::Merge(dnode)
                    }
                }
            }
            _ => unreachable!(),
        }
    }

    #[inline(always)]
    pub(crate) fn extract_last_node(&self) -> *mut Node<K, V> {
        debug_assert_branch!(self);
        self.nodes[0]
    }

    pub(crate) fn rekey_by_idx(&mut self, idx: usize) {
        debug_assert_branch!(self);
        debug_assert!(idx <= self.slots());
        debug_assert!(idx > 0);
        // For the node listed, rekey it.
        let nref = self.nodes[idx];
        unsafe { (*self.ctrl.a).1[idx - 1] = (*nref).min() };
    }

    #[inline(always)]
    pub(crate) fn merge(&mut self, right: &mut Self) {
        debug_assert_branch!(self);
        debug_assert_branch!(right);
        let sc = self.slots();
        let rc = right.slots();
        if rc == 0 {
            let node = right.nodes[0];
            debug_assert!(!node.is_null());
            let h: u64 = unsafe { (*node).min() };
            let ins_idx = self.slots();
            let leaf_ins_idx = ins_idx + 1;
            unsafe {
                slice_insert(&mut (*self.ctrl.a).1, h, ins_idx);
                slice_insert(&mut self.nodes, node, leaf_ins_idx);
            }
            #[cfg(all(test, not(miri)))]
            debug_assert!(self.poison == FLAG_POISON);
            self.inc_slots();
        } else {
            debug_assert!(sc == 0);
            unsafe {
                // Move all the nodes from right.
                slice_merge(&mut self.nodes, 1, &mut right.nodes, rc + 1);
                // Move the related keys.
                slice_merge(&mut (*self.ctrl.a).1, 1, &mut (*right.ctrl.a).1, rc);
            }
            #[cfg(all(test, not(miri)))]
            debug_assert!(self.poison == FLAG_POISON);
            // Set our slots correctly.
            unsafe {
                (*self.ctrl.a).0.set_slots(rc + 1);
            }
            // Set right len to 0
            unsafe {
                (*right.ctrl.a).0.set_slots(0);
            }
            // rekey the lowest pointer.
            unsafe {
                let nptr = self.nodes[1];
                let h: u64 = (*nptr).min();
                (*self.ctrl.a).1[0] = h;
            }
            // done!
        }
    }

    pub(crate) fn take_from_l_to_r(&mut self, right: &mut Self) {
        debug_assert_branch!(self);
        debug_assert_branch!(right);

        debug_assert!(self.slots() > right.slots());
        // Starting index of where we move from. We work normally from a branch
        // with only zero (but the base) branch item, but we do the math anyway
        // to be sure in case we change later.
        //
        // So, self.len must be larger, so let's give a few examples here.
        //  4 = 7 - (7 + 0) / 2 (will move 4, 5, 6)
        //  3 = 6 - (6 + 0) / 2 (will move 3, 4, 5)
        //  3 = 5 - (5 + 0) / 2 (will move 3, 4)
        //  2 = 4 ....          (will move 2, 3)
        //
        let slots = (self.slots() + right.slots()) / 2;
        let start_idx = self.slots() - slots;
        // Move the remaining element from r to the correct location.
        //
        //    [   k1, k2, k3, k4, k5, k6   ]
        //    [ v1, v2, v3, v4, v5, v6, v7 ] -> [ v8, ------- ]
        //
        // To:
        //
        //    [   k1, k2, k3, k4, k5, k6   ]    [   --, --, --, --, ...
        //    [ v1, v2, v3, v4, v5, v6, v7 ] -> [ --, --, --, v8, --, ...
        //
        unsafe {
            ptr::swap(
                right.nodes.get_unchecked_mut(0),
                right.nodes.get_unchecked_mut(slots),
            )
        }
        // Move our values from the tail.
        // We would move 3 now to:
        //
        //    [   k1, k2, k3, k4, k5, k6   ]    [   --, --, --, --, ...
        //    [ v1, v2, v3, v4, --, --, -- ] -> [ v5, v6, v7, v8, --, ...
        //
        unsafe {
            slice_move(&mut right.nodes, 0, &mut self.nodes, start_idx + 1, slots);
        }
        // Remove the keys from left.
        // So we need to remove the corresponding keys. so that we get.
        //
        //    [   k1, k2, k3, --, --, --   ]    [   --, --, --, --, ...
        //    [ v1, v2, v3, v4, --, --, -- ] -> [ v5, v6, v7, v8, --, ...
        //
        // This means it's start_idx - 1 up to BK cap
        unsafe {
            let tgt_ptr = (*self.ctrl.a).1.as_mut_ptr().add(start_idx);
            // https://doc.rust-lang.org/std/ptr/fn.write_bytes.html
            // Sets count * size_of::<T>() bytes of memory starting at dst to val.
            ptr::write_bytes::<u64>(tgt_ptr, 0xff, H_CAPACITY - start_idx);
        }

        // Adjust both slotss - we do this before rekey to ensure that the safety
        // checks hold in debugging.
        unsafe {
            (*right.ctrl.a).0.set_slots(slots);
        }
        unsafe {
            (*self.ctrl.a).0.set_slots(start_idx);
        }
        // Rekey right
        for kidx in 1..(slots + 1) {
            right.rekey_by_idx(kidx);
        }
        #[cfg(all(test, not(miri)))]
        debug_assert!(self.poison == FLAG_POISON);
        #[cfg(all(test, not(miri)))]
        debug_assert!(right.poison == FLAG_POISON);
        // Done!
        debug_assert!(self.verify());
        debug_assert!(right.verify());
    }

    pub(crate) fn take_from_r_to_l(&mut self, right: &mut Self) {
        debug_assert_branch!(self);
        debug_assert_branch!(right);
        debug_assert!(right.slots() >= self.slots());

        let slots = (self.slots() + right.slots()) / 2;
        let start_idx = right.slots() - slots;

        // We move slots from right to left.
        unsafe {
            slice_move(&mut self.nodes, 1, &mut right.nodes, 0, slots);
        }

        // move keys down in right
        unsafe {
            ptr::copy(
                right.ctrl.a.1.as_ptr().add(slots),
                (*right.ctrl.a).1.as_mut_ptr(),
                start_idx,
            );
        }

        // Fix up the upper keys
        /*
        for idx in start_idx..H_CAPACITY {
            right.key[idx] = u64::MAX;
        }
        */
        unsafe {
            let tgt_ptr = (*right.ctrl.a).1.as_mut_ptr().add(start_idx);
            // https://doc.rust-lang.org/std/ptr/fn.write_bytes.html
            // Sets count * size_of::<T>() bytes of memory starting at dst to val.
            ptr::write_bytes::<u64>(tgt_ptr, 0xff, H_CAPACITY - start_idx);
        }
        #[cfg(all(test, not(miri)))]
        debug_assert!(right.poison == FLAG_POISON);

        // move nodes down in right
        unsafe {
            ptr::copy(
                right.nodes.as_ptr().add(slots),
                right.nodes.as_mut_ptr(),
                start_idx + 1,
            );
        }

        // update slotss
        unsafe {
            (*right.ctrl.a).0.set_slots(start_idx);
        }
        unsafe {
            (*self.ctrl.a).0.set_slots(slots);
        }
        // Rekey left
        for kidx in 1..(slots + 1) {
            self.rekey_by_idx(kidx);
        }
        debug_assert!(self.verify());
        debug_assert!(right.verify());
        // Done!
    }

    #[inline(always)]
    pub(crate) fn replace_by_idx(&mut self, idx: usize, node: *mut Node<K, V>) {
        debug_assert_branch!(self);
        debug_assert!(idx <= self.slots());
        debug_assert!(!self.nodes[idx].is_null());
        self.nodes[idx] = node;
    }

    pub(crate) fn clone_sibling_idx(
        &mut self,
        txid: u64,
        idx: usize,
        last_seen: &mut Vec<*mut Node<K, V>>,
        first_seen: &mut Vec<*mut Node<K, V>>,
    ) -> usize {
        debug_assert_branch!(self);
        // if we clone, return Some new ptr. if not, None.
        let (ridx, idx) = if idx == 0 {
            // println!("clone_sibling_idx clone right");
            // If we are 0 we clone our right sibling,
            // and return thet right idx as 1.
            (1, 1)
        } else {
            // println!("clone_sibling_idx clone left");
            // Else we clone the left, and leave our index unchanged
            // as we are the right node.
            (idx, idx - 1)
        };
        // Now clone the item at idx.
        debug_assert!(idx <= self.slots());
        let sib_ptr = self.nodes[idx];
        debug_assert!(!sib_ptr.is_null());
        // Do we need to clone?
<<<<<<< HEAD
        let res = match unsafe { sib_ptr.as_ref().unwrap().ctrl.a.0 .0 } & FLAG_MASK {
=======
        let res = match unsafe { (&(*sib_ptr).ctrl.a).0 .0 } & FLAG_MASK {
>>>>>>> 119fe7d9
            FLAG_HASH_LEAF => {
                let lref = unsafe { &*(sib_ptr as *const _ as *const Leaf<K, V>) };
                lref.req_clone(txid)
            }
            FLAG_HASH_BRANCH => {
                let bref = unsafe { &*(sib_ptr as *const _ as *const Branch<K, V>) };
                bref.req_clone(txid)
            }
            _ => unreachable!(),
        };

        // If it did clone, it's a some, so we map that to have the from and new ptrs for
        // the memory management.
        if let Some(n_ptr) = res {
            // println!("ls push 101 {:?}", sib_ptr);
            first_seen.push(n_ptr);
            last_seen.push(sib_ptr);
            // Put the pointer in place.
            self.nodes[idx] = n_ptr;
        };
        // Now return the right index
        ridx
    }

    /*
    pub(crate) fn trim_lt_key<Q: ?Sized>(
        &mut self,
        k: &Q,
        last_seen: &mut Vec<*mut Node<K, V>>,
        first_seen: &mut Vec<*mut Node<K, V>>,
    ) -> BranchTrimState<K, V>
    where
        K: Borrow<Q>,
        Q: Ord,
    {
        debug_assert_branch!(self);
        // The possible states of a branch are
        //
        // [  0,  4,  8,  12  ]
        // [n1, n2, n3, n4, n5]
        //
        let r = key_search!(self, k);

        let sc = self.slots();

        match r {
            Ok(idx) => {
                debug_assert!(idx < sc);
                // * A key matches exactly a value. IE k is 4. This means we can remove
                //   n1 and n2 because we know 4 must be in n3 as the min.

                // NEED MM
                debug_assert!(false);

                unsafe {
                    slice_slide_and_drop(&mut self.key, idx, sc - (idx + 1));
                    slice_slide(&mut self.nodes.as_mut(), idx, sc - idx);
                }
                self.meta.set_slots(sc - (idx + 1));

                if self.slots() == 0 {
                    let rnode = self.extract_last_node();
                    BranchTrimState::Promote(rnode)
                } else {
                    BranchTrimState::Complete
                }
            }
            Err(idx) => {
                if idx == 0 {
                    // * The key is less than min. IE it wants to remove the lowest value.
                    // Check the "max" value of the subtree to know if we can proceed.
                    let tnode: *mut Node<K, V> = self.nodes[0];
                    let branch_k: &K = unsafe { (*tnode).max() };
                    if branch_k.borrow() < k {
                        // Everything is smaller, let's remove it that subtree.
                        // NEED MM
                        debug_assert!(false);
                        let _pk = unsafe { slice_remove(&mut self.key, 0).assume_init() };
                        let _pn = unsafe { slice_remove(self.nodes.as_mut(), 0) };
                        self.dec_slots();
                        BranchTrimState::Complete
                    } else {
                        BranchTrimState::Complete
                    }
                } else if idx >= self.slots() {
                    // remove everything except max.
                    unsafe {
                        // NEED MM
                        debug_assert!(false);
                        // We just drop all the keys.
                        for kidx in 0..self.slots() {
                            ptr::drop_in_place(self.key[kidx].as_mut_ptr());
                            // ptr::drop_in_place(self.nodes[kidx].as_mut_ptr());
                        }
                        // Move the last node to the bottom.
                        self.nodes[0] = self.nodes[sc];
                    }
                    self.meta.set_slots(0);
                    let rnode = self.extract_last_node();
                    // Something may still be valid, hand it on.
                    BranchTrimState::Promote(rnode)
                } else {
                    // * A key is between two values. We can remove everything less, but not
                    //   the associated. For example, remove 6 would cause n1, n2 to be removed, but
                    //   the prune/walk will have to examine n3 to know about further changes.
                    debug_assert!(idx > 0);

                    let tnode: *mut Node<K, V> = self.nodes[0];
                    let branch_k: &K = unsafe { (*tnode).max() };

                    if branch_k.borrow() < k {
                        // NEED MM
                        debug_assert!(false);
                        // Remove including idx.
                        unsafe {
                            slice_slide_and_drop(&mut self.key, idx, sc - (idx + 1));
                            slice_slide(self.nodes.as_mut(), idx, sc - idx);
                        }
                        self.meta.set_slots(sc - (idx + 1));
                    } else {
                        // NEED MM
                        debug_assert!(false);
                        unsafe {
                            slice_slide_and_drop(&mut self.key, idx - 1, sc - idx);
                            slice_slide(self.nodes.as_mut(), idx - 1, sc - (idx - 1));
                        }
                        self.meta.set_slots(sc - idx);
                    }

                    if self.slots() == 0 {
                        // NEED MM
                        debug_assert!(false);
                        let rnode = self.extract_last_node();
                        BranchTrimState::Promote(rnode)
                    } else {
                        BranchTrimState::Complete
                    }
                }
            }
        }
    }
    */

    pub(crate) fn verify(&self) -> bool {
        debug_assert_branch!(self);
        #[cfg(all(test, not(miri)))]
        debug_assert!(self.poison == FLAG_POISON);
        if self.slots() == 0 {
            // Not possible to be valid!
            debug_assert!(false);
            return false;
        }
        // println!("verify branch -> {:?}", self);
        // Check everything above slots is u64::max
        for work_idx in unsafe { self.ctrl.a.0.slots() }..H_CAPACITY {
            if unsafe { self.ctrl.a.1[work_idx] } != u64::MAX {
                #[cfg(feature = "std")]
                eprintln!("FAILED ARRAY -> {:?}", unsafe { self.ctrl.a.1 });
                debug_assert!(false);
            }
        }
        // Check we are sorted.
        let mut lk: u64 = unsafe { self.ctrl.a.1[0] };
        for work_idx in 1..self.slots() {
            let rk: u64 = unsafe { self.ctrl.a.1[work_idx] };
            // println!("{:?} >= {:?}", lk, rk);
            if lk >= rk {
                debug_assert!(false);
                return false;
            }
            lk = rk;
        }
        // Recursively call verify
        for work_idx in 0..self.slots() {
            let node = unsafe { &*self.nodes[work_idx] };
            if !node.verify() {
                for work_idx in 0..(self.slots() + 1) {
                    let nref = unsafe { &*self.nodes[work_idx] };
                    if !nref.verify() {
                        // println!("Failed children");
                        debug_assert!(false);
                        return false;
                    }
                }
            }
        }
        // Check descendants are validly ordered.
        //                 V-- remember, there are slots + 1 nodes.
        for work_idx in 0..self.slots() {
            // get left max and right min
            let lnode = unsafe { &*self.nodes[work_idx] };
            let rnode = unsafe { &*self.nodes[work_idx + 1] };

            let pkey = unsafe { self.ctrl.a.1[work_idx] };
            let lkey: u64 = lnode.max();
            let rkey: u64 = rnode.min();
            if lkey >= pkey || pkey > rkey {
                /*
                println!("++++++");
                println!("{:?} >= {:?}, {:?} > {:?}", lkey, pkey, pkey, rkey);
                println!("out of order key found {}", work_idx);
                // println!("left --> {:?}", lnode);
                // println!("right -> {:?}", rnode);
                println!("prnt  -> {:?}", self);
                */
                debug_assert!(false);
                return false;
            }
        }
        // All good!
        true
    }

    #[allow(clippy::cast_ptr_alignment)]
    fn free(node: *mut Self) {
        unsafe {
            let mut _x: Box<CachePadded<Branch<K, V>>> =
                Box::from_raw(node as *mut CachePadded<Branch<K, V>>);
        }
    }
}

impl<K: Hash + Eq + Clone + Debug, V: Clone> Debug for Branch<K, V> {
    fn fmt(&self, f: &mut fmt::Formatter) -> Result<(), Error> {
        debug_assert_branch!(self);
        write!(f, "Branch -> {}", self.slots())?;
        #[cfg(all(test, not(miri)))]
        write!(f, " nid: {}", self.nid)?;
        write!(f, "  \\-> [ ")?;
        for idx in 0..self.slots() {
            write!(f, "{:?}, ", unsafe { self.ctrl.a.1[idx] })?;
        }
        write!(f, " ]")
    }
}

impl<K: Hash + Eq + Clone + Debug, V: Clone> Drop for Branch<K, V> {
    fn drop(&mut self) {
        debug_assert_branch!(self);
        #[cfg(all(test, not(miri)))]
        release_nid(self.nid);
        // Done
        unsafe {
            (*self.ctrl.a).0 .0 = FLAG_DROPPED;
        }
        debug_assert!(unsafe { self.ctrl.a.0 .0 } & FLAG_MASK != FLAG_HASH_BRANCH);
        // println!("set branch {:?} to {:x}", self.nid, self.meta.0);
    }
}

#[cfg(test)]
mod tests {
    use super::*;

    /*
    #[test]
    fn test_hashmap2_node_cache_size() {
        let ls = std::mem::size_of::<Leaf<u64, u64>>() - std::mem::size_of::<usize>();
        let bs = std::mem::size_of::<Branch<u64, u64>>() - std::mem::size_of::<usize>();
        println!("ls {:?}, bs {:?}", ls, bs);
        assert!(ls <= 128);
        assert!(bs <= 128);
    }
    */

    #[test]
    fn test_hashmap2_node_test_weird_basics() {
        let leaf: *mut Leaf<u64, u64> = Node::new_leaf(1);
        let leaf = unsafe { &mut *leaf };

        assert!(leaf.get_txid() == 1);
        // println!("{:?}", leaf);

        leaf.set_slots(1);
        assert!(leaf.slots() == 1);
        leaf.set_slots(0);
        assert!(leaf.slots() == 0);

        leaf.inc_slots();
        leaf.inc_slots();
        leaf.inc_slots();
        assert!(leaf.slots() == 3);
        leaf.dec_slots();
        leaf.dec_slots();
        leaf.dec_slots();
        assert!(leaf.slots() == 0);

        /*
        let branch: *mut Branch<u64, u64> = Node::new_branch(1, ptr::null_mut(), ptr::null_mut());
        let branch = unsafe { &mut *branch };
        assert!(branch.get_txid() == 1);
        // println!("{:?}", branch);

        branch.set_slots(3);
        assert!(branch.slots() == 3);
        branch.set_slots(0);
        assert!(branch.slots() == 0);
        Branch::free(branch as *mut _);
        */

        Leaf::free(leaf as *mut _);
        assert_released();
    }

    #[test]
    fn test_hashmap2_node_leaf_in_order() {
        let leaf: *mut Leaf<usize, usize> = Node::new_leaf(1);
        let leaf = unsafe { &mut *leaf };
        assert!(leaf.get_txid() == 1);
        // Check insert to capacity
        for kv in 0..H_CAPACITY {
            let r = leaf.insert_or_update(kv as u64, kv, kv);
            if let LeafInsertState::Ok(None) = r {
                assert!(leaf.get_ref(kv as u64, &kv) == Some(&kv));
            } else {
                assert!(false);
            }
        }
        assert!(leaf.verify());
        // Check update to capacity
        for kv in 0..H_CAPACITY {
            let r = leaf.insert_or_update(kv as u64, kv, kv);
            if let LeafInsertState::Ok(Some(pkv)) = r {
                assert!(pkv == kv);
                assert!(leaf.get_ref(kv as u64, &kv) == Some(&kv));
            } else {
                assert!(false);
            }
        }
        assert!(leaf.verify());
        Leaf::free(leaf as *mut _);
        assert_released();
    }

    #[test]
    fn test_hashmap2_node_leaf_collision_in_order() {
        let leaf: *mut Leaf<usize, usize> = Node::new_leaf(1);
        let leaf = unsafe { &mut *leaf };
        let hash: u64 = 1;
        assert!(leaf.get_txid() == 1);
        // Check insert to capacity
        for kv in 0..H_CAPACITY {
            let r = leaf.insert_or_update(hash, kv, kv);
            if let LeafInsertState::Ok(None) = r {
                assert!(leaf.get_ref(hash, &kv) == Some(&kv));
            } else {
                assert!(false);
            }
        }
        assert!(leaf.verify());
        // Check update to capacity
        for kv in 0..H_CAPACITY {
            let r = leaf.insert_or_update(hash, kv, kv);
            if let LeafInsertState::Ok(Some(pkv)) = r {
                assert!(pkv == kv);
                assert!(leaf.get_ref(hash, &kv) == Some(&kv));
            } else {
                assert!(false);
            }
        }
        assert!(leaf.verify());
        Leaf::free(leaf as *mut _);
        assert_released();
    }

    #[test]
    fn test_hashmap2_node_leaf_out_of_order() {
        let leaf: *mut Leaf<usize, usize> = Node::new_leaf(1);
        let leaf = unsafe { &mut *leaf };

        assert!(H_CAPACITY <= 8);
        let kvs = [7, 5, 1, 6, 2, 3, 0, 8];
        assert!(leaf.get_txid() == 1);
        // Check insert to capacity
        for idx in 0..H_CAPACITY {
            let kv = kvs[idx];
            let r = leaf.insert_or_update(kv as u64, kv, kv);
            if let LeafInsertState::Ok(None) = r {
                assert!(leaf.get_ref(kv as u64, &kv) == Some(&kv));
            } else {
                assert!(false);
            }
        }
        assert!(leaf.verify());
        assert!(leaf.slots() == H_CAPACITY);
        // Check update to capacity
        for idx in 0..H_CAPACITY {
            let kv = kvs[idx];
            let r = leaf.insert_or_update(kv as u64, kv, kv);
            if let LeafInsertState::Ok(Some(pkv)) = r {
                assert!(pkv == kv);
                assert!(leaf.get_ref(kv as u64, &kv) == Some(&kv));
            } else {
                assert!(false);
            }
        }
        assert!(leaf.verify());
        assert!(leaf.slots() == H_CAPACITY);
        Leaf::free(leaf as *mut _);
        assert_released();
    }

    #[test]
    fn test_hashmap2_node_leaf_collision_out_of_order() {
        let leaf: *mut Leaf<usize, usize> = Node::new_leaf(1);
        let leaf = unsafe { &mut *leaf };
        let hash: u64 = 1;

        assert!(H_CAPACITY <= 8);
        let kvs = [7, 5, 1, 6, 2, 3, 0, 8];
        assert!(leaf.get_txid() == 1);
        // Check insert to capacity
        for idx in 0..H_CAPACITY {
            let kv = kvs[idx];
            let r = leaf.insert_or_update(hash, kv, kv);
            if let LeafInsertState::Ok(None) = r {
                assert!(leaf.get_ref(hash, &kv) == Some(&kv));
            } else {
                assert!(false);
            }
        }
        assert!(leaf.verify());
        assert!(leaf.count() == H_CAPACITY);
        assert!(leaf.slots() == 1);
        // Check update to capacity
        for idx in 0..H_CAPACITY {
            let kv = kvs[idx];
            let r = leaf.insert_or_update(hash, kv, kv);
            if let LeafInsertState::Ok(Some(pkv)) = r {
                assert!(pkv == kv);
                assert!(leaf.get_ref(hash, &kv) == Some(&kv));
            } else {
                assert!(false);
            }
        }
        assert!(leaf.verify());
        assert!(leaf.count() == H_CAPACITY);
        assert!(leaf.slots() == 1);
        Leaf::free(leaf as *mut _);
        assert_released();
    }

    #[test]
    fn test_hashmap2_node_leaf_min() {
        let leaf: *mut Leaf<usize, usize> = Node::new_leaf(1);
        let leaf = unsafe { &mut *leaf };
        assert!(H_CAPACITY <= 8);

        let kvs = [3, 2, 6, 4, 5, 1, 9, 0];
        let min: [u64; 8] = [3, 2, 2, 2, 2, 1, 1, 0];

        for idx in 0..H_CAPACITY {
            let kv = kvs[idx];
            let r = leaf.insert_or_update(kv as u64, kv, kv);
            if let LeafInsertState::Ok(None) = r {
                assert!(leaf.get_ref(kv as u64, &kv) == Some(&kv));
                assert!(leaf.min() == min[idx]);
            } else {
                assert!(false);
            }
        }
        assert!(leaf.verify());
        assert!(leaf.slots() == H_CAPACITY);
        Leaf::free(leaf as *mut _);
        assert_released();
    }

    #[test]
    fn test_hashmap2_node_leaf_max() {
        let leaf: *mut Leaf<usize, usize> = Node::new_leaf(1);
        let leaf = unsafe { &mut *leaf };
        assert!(H_CAPACITY <= 8);

        let kvs = [1, 3, 2, 6, 4, 5, 9, 0];
        let max: [u64; 8] = [1, 3, 3, 6, 6, 6, 9, 9];

        for idx in 0..H_CAPACITY {
            let kv = kvs[idx];
            let r = leaf.insert_or_update(kv as u64, kv, kv);
            if let LeafInsertState::Ok(None) = r {
                assert!(leaf.get_ref(kv as u64, &kv) == Some(&kv));
                assert!(leaf.max() == max[idx]);
            } else {
                assert!(false);
            }
        }
        assert!(leaf.verify());
        assert!(leaf.slots() == H_CAPACITY);
        Leaf::free(leaf as *mut _);
        assert_released();
    }

    #[test]
    fn test_hashmap2_node_leaf_remove_order() {
        let leaf: *mut Leaf<usize, usize> = Node::new_leaf(1);
        let leaf = unsafe { &mut *leaf };
        for kv in 0..H_CAPACITY {
            leaf.insert_or_update(kv as u64, kv, kv);
        }
        // Remove all but one.
        for kv in 0..(H_CAPACITY - 1) {
            let r = leaf.remove(kv as u64, &kv);
            if let LeafRemoveState::Ok(Some(rkv)) = r {
                assert!(rkv == kv);
            } else {
                assert!(false);
            }
        }
        assert!(leaf.slots() == 1);
        assert!(leaf.max() == (H_CAPACITY - 1) as u64);
        // Remove a non-existent value.
        let r = leaf.remove((H_CAPACITY + 20) as u64, &(H_CAPACITY + 20));
        if let LeafRemoveState::Ok(None) = r {
            // Ok!
        } else {
            assert!(false);
        }
        // Finally clear the node, should request a shrink.
        let kv = H_CAPACITY - 1;
        let r = leaf.remove(kv as u64, &kv);
        if let LeafRemoveState::Shrink(Some(rkv)) = r {
            assert!(rkv == kv);
        } else {
            assert!(false);
        }
        assert!(leaf.slots() == 0);
        // Remove non-existent post shrink. Should never happen
        // but safety first!
        let r = leaf.remove(0, &0);
        if let LeafRemoveState::Shrink(None) = r {
            // Ok!
        } else {
            assert!(false);
        }

        assert!(leaf.slots() == 0);
        assert!(leaf.verify());
        Leaf::free(leaf as *mut _);
        assert_released();
    }

    #[test]
    fn test_hashmap2_node_leaf_remove_out_of_order() {
        let leaf: *mut Leaf<usize, usize> = Node::new_leaf(1);
        let leaf = unsafe { &mut *leaf };
        for kv in 0..H_CAPACITY {
            leaf.insert_or_update(kv as u64, kv, kv);
        }
        let mid = H_CAPACITY / 2;
        // This test removes all BUT one node to keep the states simple.
        for kv in mid..(H_CAPACITY - 1) {
            let r = leaf.remove(kv as u64, &kv);
            match r {
                LeafRemoveState::Ok(_) => {}
                _ => panic!(),
            }
        }

        for kv in 0..(H_CAPACITY / 2) {
            let r = leaf.remove(kv as u64, &kv);
            match r {
                LeafRemoveState::Ok(_) => {}
                _ => panic!(),
            }
        }

        assert!(leaf.slots() == 1);
        assert!(leaf.verify());
        Leaf::free(leaf as *mut _);
        assert_released();
    }

    #[test]
    fn test_hashmap2_node_leaf_remove_collision_in_order() {
        let leaf: *mut Leaf<usize, usize> = Node::new_leaf(1);
        let leaf = unsafe { &mut *leaf };
        let hash: u64 = 1;
        assert!(leaf.get_txid() == 1);
        // Check insert to capacity
        for kv in 0..H_CAPACITY {
            let r = leaf.insert_or_update(hash, kv, kv);
            if let LeafInsertState::Ok(None) = r {
                assert!(leaf.get_ref(hash, &kv) == Some(&kv));
            } else {
                assert!(false);
            }
        }
        assert!(leaf.verify());
        assert!(leaf.count() == H_CAPACITY);
        assert!(leaf.slots() == 1);
        // Check remove to cap - 1
        for kv in 1..H_CAPACITY {
            let r = leaf.remove(hash, &kv);
            match r {
                LeafRemoveState::Ok(_) => {}
                _ => panic!(),
            }
        }
        assert!(leaf.count() == 1);
        assert!(leaf.slots() == 1);
        assert!(leaf.verify());
        Leaf::free(leaf as *mut _);
        assert_released();
    }

    #[test]
    fn test_hashmap2_node_leaf_insert_split() {
        let leaf: *mut Leaf<usize, usize> = Node::new_leaf(1);
        let leaf = unsafe { &mut *leaf };
        for kv in 0..H_CAPACITY {
            let x = kv + 10;
            leaf.insert_or_update(x as u64, x, x);
        }

        // Split right
        let y = H_CAPACITY + 10;
        let r = leaf.insert_or_update(y as u64, y, y);
        if let LeafInsertState::Split(rleaf) = r {
            unsafe {
                assert!((*rleaf).slots() == 1);
            }
            Leaf::free(rleaf);
        } else {
            panic!();
        }

        // Split left
        let r = leaf.insert_or_update(0, 0, 0);
        if let LeafInsertState::RevSplit(lleaf) = r {
            unsafe {
                assert!((*lleaf).slots() == 1);
            }
            Leaf::free(lleaf);
        } else {
            panic!();
        }

        assert!(leaf.slots() == H_CAPACITY);
        assert!(leaf.verify());
        Leaf::free(leaf as *mut _);
        assert_released();
    }

    /*
    #[test]
    fn test_bptree_leaf_remove_lt() {
        // This is used in split off.
        // Remove none
        let leaf1: *mut Leaf<usize, usize> = Node::new_leaf(1);
        let leaf1 = unsafe { &mut *leaf };
        for kv in 0..H_CAPACITY {
            let _ = leaf1.insert_or_update(kv + 10, kv);
        }
        leaf1.remove_lt(&5);
        assert!(leaf1.slots() == H_CAPACITY);
        Leaf::free(leaf1 as *mut _);

        // Remove all
        let leaf2: *mut Leaf<usize, usize> = Node::new_leaf(1);
        let leaf2 = unsafe { &mut *leaf };
        for kv in 0..H_CAPACITY {
            let _ = leaf2.insert_or_update(kv + 10, kv);
        }
        leaf2.remove_lt(&(H_CAPACITY + 10));
        assert!(leaf2.slots() == 0);
        Leaf::free(leaf2 as *mut _);

        // Remove from middle
        let leaf3: *mut Leaf<usize, usize> = Node::new_leaf(1);
        let leaf3 = unsafe { &mut *leaf };
        for kv in 0..H_CAPACITY {
            let _ = leaf3.insert_or_update(kv + 10, kv);
        }
        leaf3.remove_lt(&((H_CAPACITY / 2) + 10));
        assert!(leaf3.slots() == (H_CAPACITY / 2));
        Leaf::free(leaf3 as *mut _);

        // Remove less than not in leaf.
        let leaf4: *mut Leaf<usize, usize> = Node::new_leaf(1);
        let leaf4 = unsafe { &mut *leaf };
        let _ = leaf4.insert_or_update(5, 5);
        let _ = leaf4.insert_or_update(15, 15);
        leaf4.remove_lt(&10);
        assert!(leaf4.slots() == 1);

        //  Add another and remove all.
        let _ = leaf4.insert_or_update(20, 20);
        leaf4.remove_lt(&25);
        assert!(leaf4.slots() == 0);
        Leaf::free(leaf4 as *mut _);
        // Done!
        assert_released();
    }
    */

    /* ============================================ */
    // Branch tests here!

    #[test]
    fn test_hashmap2_node_branch_new() {
        // Create a new branch, and test it.
        let left: *mut Leaf<usize, usize> = Node::new_leaf(1);
        let left_ref = unsafe { &mut *left };
        let right: *mut Leaf<usize, usize> = Node::new_leaf(1);
        let right_ref = unsafe { &mut *right };

        // add kvs to l and r
        for kv in 0..H_CAPACITY {
            let lkv = kv + 10;
            let rkv = kv + 20;
            left_ref.insert_or_update(lkv as u64, lkv, lkv);
            right_ref.insert_or_update(rkv as u64, rkv, rkv);
        }
        // create branch
        let branch: *mut Branch<usize, usize> = Node::new_branch(
            1,
            left as *mut Node<usize, usize>,
            right as *mut Node<usize, usize>,
        );
        let branch_ref = unsafe { &mut *branch };
        // verify
        assert!(branch_ref.verify());
        // Test .min works on our descendants
        assert!(branch_ref.min() == 10);
        // Test .max works on our descendants.
        assert!(branch_ref.max() == (20 + H_CAPACITY - 1) as u64);
        // Get some k within the leaves.
        assert!(branch_ref.get_ref(11, &11) == Some(&11));
        assert!(branch_ref.get_ref(21, &21) == Some(&21));
        // get some k that is out of bounds.
        assert!(branch_ref.get_ref(1, &1).is_none());
        assert!(branch_ref.get_ref(100, &100).is_none());

        Leaf::free(left as *mut _);
        Leaf::free(right as *mut _);
        Branch::free(branch as *mut _);
        assert_released();
    }

    // Helpers
    macro_rules! test_3_leaf {
        ($fun:expr) => {{
            let a: *mut Leaf<usize, usize> = Node::new_leaf(1);
            let b: *mut Leaf<usize, usize> = Node::new_leaf(1);
            let c: *mut Leaf<usize, usize> = Node::new_leaf(1);

            unsafe {
                (*a).insert_or_update(10, 10, 10);
                (*b).insert_or_update(20, 20, 20);
                (*c).insert_or_update(30, 30, 30);
            }

            $fun(a, b, c);

            Leaf::free(a as *mut _);
            Leaf::free(b as *mut _);
            Leaf::free(c as *mut _);
            assert_released();
        }};
    }

    #[test]
    fn test_hashmap2_node_branch_add_min() {
        // This pattern occurs with "revsplit" to help with reverse
        // ordered inserts.
        test_3_leaf!(|a, b, c| {
            // Add the max two to the branch
            let branch: *mut Branch<usize, usize> = Node::new_branch(
                1,
                b as *mut Node<usize, usize>,
                c as *mut Node<usize, usize>,
            );
            let branch_ref = unsafe { &mut *branch };
            // verify
            assert!(branch_ref.verify());
            // Now min node (uses a diff function!)
            let r = branch_ref.add_node_left(a as *mut Node<usize, usize>, 0);
            match r {
                BranchInsertState::Ok => {}
                _ => debug_assert!(false),
            };
            // Assert okay + verify
            assert!(branch_ref.verify());
            Branch::free(branch as *mut _);
        })
    }

    #[test]
    fn test_hashmap2_node_branch_add_mid() {
        test_3_leaf!(|a, b, c| {
            // Add the outer two to the branch
            let branch: *mut Branch<usize, usize> = Node::new_branch(
                1,
                a as *mut Node<usize, usize>,
                c as *mut Node<usize, usize>,
            );
            let branch_ref = unsafe { &mut *branch };
            // verify
            assert!(branch_ref.verify());
            let r = branch_ref.add_node(b as *mut Node<usize, usize>);
            match r {
                BranchInsertState::Ok => {}
                _ => debug_assert!(false),
            };
            // Assert okay + verify
            assert!(branch_ref.verify());
            Branch::free(branch as *mut _);
        })
    }

    #[test]
    fn test_hashmap2_node_branch_add_max() {
        test_3_leaf!(|a, b, c| {
            // add the bottom two
            let branch: *mut Branch<usize, usize> = Node::new_branch(
                1,
                a as *mut Node<usize, usize>,
                b as *mut Node<usize, usize>,
            );
            let branch_ref = unsafe { &mut *branch };
            // verify
            assert!(branch_ref.verify());
            let r = branch_ref.add_node(c as *mut Node<usize, usize>);
            match r {
                BranchInsertState::Ok => {}
                _ => debug_assert!(false),
            };
            // Assert okay + verify
            assert!(branch_ref.verify());
            Branch::free(branch as *mut _);
        })
    }

    // Helpers
    macro_rules! test_max_leaf {
        ($fun:expr) => {{
            let a: *mut Leaf<usize, usize> = Node::new_leaf(1);
            let b: *mut Leaf<usize, usize> = Node::new_leaf(1);
            let c: *mut Leaf<usize, usize> = Node::new_leaf(1);
            let d: *mut Leaf<usize, usize> = Node::new_leaf(1);
            let e: *mut Leaf<usize, usize> = Node::new_leaf(1);
            let f: *mut Leaf<usize, usize> = Node::new_leaf(1);
            let g: *mut Leaf<usize, usize> = Node::new_leaf(1);
            let h: *mut Leaf<usize, usize> = Node::new_leaf(1);

            unsafe {
                (*a).insert_or_update(10, 10, 10);
                (*b).insert_or_update(20, 20, 20);
                (*c).insert_or_update(30, 30, 30);
                (*d).insert_or_update(40, 40, 40);
                (*e).insert_or_update(50, 50, 50);
                (*f).insert_or_update(60, 60, 60);
                (*g).insert_or_update(70, 70, 70);
                (*h).insert_or_update(80, 80, 80);
            }

            let branch: *mut Branch<usize, usize> = Node::new_branch(
                1,
                a as *mut Node<usize, usize>,
                b as *mut Node<usize, usize>,
            );
            let branch_ref = unsafe { &mut *branch };
            branch_ref.add_node(c as *mut Node<usize, usize>);
            branch_ref.add_node(d as *mut Node<usize, usize>);
            branch_ref.add_node(e as *mut Node<usize, usize>);
            branch_ref.add_node(f as *mut Node<usize, usize>);
            branch_ref.add_node(g as *mut Node<usize, usize>);
            branch_ref.add_node(h as *mut Node<usize, usize>);

            assert!(branch_ref.slots() == H_CAPACITY);

            $fun(branch_ref, 80);

            // MUST NOT verify here, as it's a use after free of the tests inserted node!
            Branch::free(branch as *mut _);
            Leaf::free(a as *mut _);
            Leaf::free(b as *mut _);
            Leaf::free(c as *mut _);
            Leaf::free(d as *mut _);
            Leaf::free(e as *mut _);
            Leaf::free(f as *mut _);
            Leaf::free(g as *mut _);
            Leaf::free(h as *mut _);
            assert_released();
        }};
    }

    #[test]
    fn test_hashmap2_node_branch_add_split_min() {
        // Used in rev split
    }

    #[test]
    fn test_hashmap2_node_branch_add_split_mid() {
        test_max_leaf!(|branch_ref: &mut Branch<usize, usize>, max: u64| {
            let node: *mut Leaf<usize, usize> = Node::new_leaf(1);
            // Branch already has up to H_CAPACITY, incs of 10
            unsafe {
                (*node).insert_or_update(15, 15, 15);
            };

            // Add in the middle
            let r = branch_ref.add_node(node as *mut _);
            match r {
                BranchInsertState::Split(x, y) => {
                    unsafe {
                        assert!((*x).min() == max - 10);
                        assert!((*y).min() == max);
                    }
                    // X, Y will be freed by the macro caller.
                }
                _ => debug_assert!(false),
            };
            assert!(branch_ref.verify());
            // Free node.
            Leaf::free(node as *mut _);
        })
    }

    #[test]
    fn test_hashmap2_node_branch_add_split_max() {
        test_max_leaf!(|branch_ref: &mut Branch<usize, usize>, max: u64| {
            let node: *mut Leaf<usize, usize> = Node::new_leaf(1);
            // Branch already has up to H_CAPACITY, incs of 10
            unsafe {
                (*node).insert_or_update(200, 200, 200);
            };

            // Add in at the end.
            let r = branch_ref.add_node(node as *mut _);
            match r {
                BranchInsertState::Split(y, mynode) => {
                    unsafe {
                        // println!("{:?}", (*y).min());
                        // println!("{:?}", (*mynode).min());
                        assert!((*y).min() == max);
                        assert!((*mynode).min() == 200);
                    }
                    // Y will be freed by the macro caller.
                }
                _ => debug_assert!(false),
            };
            assert!(branch_ref.verify());
            // Free node.
            Leaf::free(node as *mut _);
        })
    }

    #[test]
    fn test_hashmap2_node_branch_add_split_n1max() {
        // Add one before the end!
        test_max_leaf!(|branch_ref: &mut Branch<usize, usize>, max: u64| {
            let node: *mut Leaf<usize, usize> = Node::new_leaf(1);
            // Branch already has up to H_CAPACITY, incs of 10
            let x = (max - 5) as usize;
            unsafe {
                (*node).insert_or_update(max - 5, x, x);
            };

            // Add in one before the end.
            let r = branch_ref.add_node(node as *mut _);
            match r {
                BranchInsertState::Split(mynode, y) => {
                    unsafe {
                        assert!((*mynode).min() == max - 5);
                        assert!((*y).min() == max);
                    }
                    // Y will be freed by the macro caller.
                }
                _ => debug_assert!(false),
            };
            assert!(branch_ref.verify());
            // Free node.
            Leaf::free(node as *mut _);
        })
    }
}<|MERGE_RESOLUTION|>--- conflicted
+++ resolved
@@ -661,11 +661,7 @@
             for idx in 0..self.slots() {
                 unsafe {
                     let lvalue: Bucket<K, V> = (*self.values[idx].as_ptr()).clone();
-<<<<<<< HEAD
-                    x.as_mut().unwrap().values[idx].write(lvalue);
-=======
-                    (&mut (*x)).values[idx].as_mut_ptr().write(lvalue);
->>>>>>> 119fe7d9
+                    (&mut (*x)).values[idx].write(lvalue);
                 }
             }
 
@@ -1481,11 +1477,7 @@
         debug_assert!(!left.is_null());
         debug_assert!(!right.is_null());
 
-<<<<<<< HEAD
-        match unsafe { left.as_ref().unwrap().ctrl.a.0 .0 & FLAG_MASK } {
-=======
         match unsafe { (&(*left).ctrl.a).0 .0 & FLAG_MASK } {
->>>>>>> 119fe7d9
             FLAG_HASH_LEAF => {
                 let lmut = leaf_ref!(left, K, V);
                 let rmut = leaf_ref!(right, K, V);
@@ -1798,11 +1790,7 @@
         let sib_ptr = self.nodes[idx];
         debug_assert!(!sib_ptr.is_null());
         // Do we need to clone?
-<<<<<<< HEAD
-        let res = match unsafe { sib_ptr.as_ref().unwrap().ctrl.a.0 .0 } & FLAG_MASK {
-=======
         let res = match unsafe { (&(*sib_ptr).ctrl.a).0 .0 } & FLAG_MASK {
->>>>>>> 119fe7d9
             FLAG_HASH_LEAF => {
                 let lref = unsafe { &*(sib_ptr as *const _ as *const Leaf<K, V>) };
                 lref.req_clone(txid)
