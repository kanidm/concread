//! The cursor is what actually knits a trie together from the parts
//! we have, and has an important role to keep the system consistent.
//!
//! Additionally, the cursor also is responsible for general movement
//! throughout the structure and how to handle that effectively


#[cfg(feature = "std")]
use std::{boxed, vec, collections};
#[cfg(not(feature = "std"))]
use alloc::{boxed, vec, collections};

use boxed::Box;
use vec::Vec;

use crate::internals::lincowcell::LinCowCellCapable;

use std::borrow::Borrow;
use std::cmp::Ordering;
use collections::{BTreeSet, VecDeque};
use std::fmt;
use std::fmt::Debug;
use std::marker::PhantomData;
use std::ptr;
use lock_api::{Mutex, RawMutex};

use smallvec::SmallVec;

use super::iter::*;

#[cfg(any(feature = "ahash", not(feature = "std")))]
use ahash::RandomState;
<<<<<<< HEAD
#[cfg(all(not(feature = "ahash"), feature = "std"))]
=======

#[cfg(feature = "foldhash")]
use foldhash::fast::RandomState;

#[cfg(all(not(feature = "ahash"), not(feature = "foldhash")))]
>>>>>>> 119fe7d9
use std::collections::hash_map::RandomState;

use std::hash::{BuildHasher, Hash, Hasher};

// This defines the max height of our tree. Gives 16777216.0 entries
// This only consumes 16KB if fully populated
#[cfg(feature = "hashtrie_skinny")]
pub(crate) const MAX_HEIGHT: u64 = 8;
// The true absolute max height
#[cfg(all(feature = "hashtrie_skinny", any(test, debug_assertions)))]
const ABS_MAX_HEIGHT: u64 = 21;
#[cfg(feature = "hashtrie_skinny")]
pub(crate) const HT_CAPACITY: usize = 8;
#[cfg(feature = "hashtrie_skinny")]
const HASH_MASK: u64 =
    0b0000_0000_0000_0000_0000_0000_0000_0000_0000_0000_0000_0000_0000_0000_0000_0111;
#[cfg(feature = "hashtrie_skinny")]
const SHIFT: u64 = 3;

// This defines the max height of our tree. Gives 16777216.0 entries
#[cfg(not(feature = "hashtrie_skinny"))]
pub(crate) const MAX_HEIGHT: u64 = 6;
#[cfg(all(not(feature = "hashtrie_skinny"), any(test, debug_assertions)))]
const ABS_MAX_HEIGHT: u64 = 16;
#[cfg(not(feature = "hashtrie_skinny"))]
pub(crate) const HT_CAPACITY: usize = 16;
#[cfg(not(feature = "hashtrie_skinny"))]
const HASH_MASK: u64 =
    0b0000_0000_0000_0000_0000_0000_0000_0000_0000_0000_0000_0000_0000_0000_0000_1111;
#[cfg(not(feature = "hashtrie_skinny"))]
const SHIFT: u64 = 4;

const TAG: usize = 0b0011;
const UNTAG: usize = usize::MAX - TAG;

// const FLAG_CLEAN: usize = 0b00;
const FLAG_DIRTY: usize = 0b01;
const MARK_CLEAN: usize = usize::MAX - FLAG_DIRTY;
const FLAG_BRANCH: usize = 0b00;
const FLAG_BUCKET: usize = 0b10;

const DEFAULT_BUCKET_ALLOC: usize = 1;

macro_rules! hash_key {
    ($self:expr, $k:expr) => {{
        let mut hasher = $self.build_hasher.build_hasher();
        $k.hash(&mut hasher);
        hasher.finish()
    }};
}

#[cfg(all(test, not(miri)))]
thread_local!(static ALLOC_LIST: Mutex<BTreeSet<Ptr>> = const { Mutex::new(BTreeSet::new()) });

#[cfg(all(test, not(miri)))]
thread_local!(static WRITE_LIST: Mutex<BTreeSet<Ptr>> = const { Mutex::new(BTreeSet::new()) });

#[cfg(test)]
fn assert_released() {
    #[cfg(not(miri))]
    {
        let is_empty = ALLOC_LIST.with(|llist| {
            let x = llist.lock().unwrap();
            println!("Remaining -> {:?}", x);
            x.is_empty()
        });
        assert!(is_empty);
    }
}

#[derive(Clone, Copy)]
pub(crate) struct Ptr {
    // We essential are using this as a void pointer for provenance reasons.
    p: *mut i32,
}

impl PartialEq for Ptr {
    fn eq(&self, other: &Self) -> bool {
        let s = self.p.map_addr(|a| a & UNTAG);
        let o = other.p.map_addr(|a| a & UNTAG);
        s == o
    }
}

impl Eq for Ptr {}

impl PartialOrd for Ptr {
    fn partial_cmp(&self, other: &Self) -> Option<Ordering> {
        Some(self.cmp(other))
    }
}

impl Ord for Ptr {
    fn cmp(&self, other: &Self) -> Ordering {
        let s = self.p.map_addr(|a| a & UNTAG);
        let o = other.p.map_addr(|a| a & UNTAG);
        s.cmp(&o)
    }
}

impl Debug for Ptr {
    fn fmt(&self, f: &mut fmt::Formatter) -> fmt::Result {
        f.debug_struct("Ptr")
            .field("p", &self.p)
            .field("bucket", &self.is_bucket())
            .field("dirty", &self.is_dirty())
            .field("null", &self.is_null())
            .finish()
    }
}

impl Ptr {
    fn null_mut() -> Self {
        debug_assert!(std::mem::size_of::<Ptr>() == std::mem::size_of::<*mut Branch<u64, u64>>());
        debug_assert!(std::mem::size_of::<Ptr>() == std::mem::size_of::<*mut Bucket<u64, u64>>());
        Ptr { p: ptr::null_mut() }
    }

    #[inline(always)]
    pub(crate) fn is_null(&self) -> bool {
        self.p.is_null()
    }

    #[inline(always)]
    pub(crate) fn is_bucket(&self) -> bool {
        self.p.addr() & FLAG_BUCKET == FLAG_BUCKET
    }

    #[inline(always)]
    pub(crate) fn is_branch(&self) -> bool {
        self.p.addr() & FLAG_BUCKET != FLAG_BUCKET
    }

    #[inline(always)]
    fn is_dirty(&self) -> bool {
        self.p.addr() & FLAG_DIRTY == FLAG_DIRTY
    }

    #[cfg(all(test, not(miri)))]
    fn untagged(&self) -> Self {
        let p = self.p.map_addr(|a| a & UNTAG);
        Ptr { p }
    }

    #[inline(always)]
    fn mark_dirty(&mut self) {
        #[cfg(all(test, not(miri), not(feature = "dhat-heap")))]
        WRITE_LIST.with(|llist| assert!(llist.lock().unwrap().insert(self.untagged())));
        self.p = self.p.map_addr(|a| a | FLAG_DIRTY)
    }

    #[inline(always)]
    fn mark_clean(&mut self) {
        #[cfg(all(test, not(miri), not(feature = "dhat-heap")))]
        WRITE_LIST.with(|llist| assert!(llist.lock().unwrap().remove(&(self.untagged()))));
        self.p = self.p.map_addr(|a| a & MARK_CLEAN)
    }

    #[inline(always)]
    pub(crate) fn as_bucket<K: Hash + Eq + Clone + Debug, V: Clone>(&self) -> &Bucket<K, V> {
        debug_assert!(self.is_bucket());
        #[cfg(all(test, not(miri), not(feature = "dhat-heap")))]
        ALLOC_LIST.with(|llist| assert!(llist.lock().unwrap().contains(&self.untagged())));
        unsafe { &*(self.p.map_addr(|a| a & UNTAG) as *const Bucket<K, V>) }
    }

    #[inline(always)]
    fn as_bucket_raw<K: Hash + Eq + Clone + Debug, V: Clone>(&self) -> *mut Bucket<K, V> {
        debug_assert!(self.is_bucket());
        #[cfg(all(test, not(miri), not(feature = "dhat-heap")))]
        ALLOC_LIST.with(|llist| assert!(llist.lock().unwrap().contains(&self.untagged())));
        self.p.map_addr(|a| a & UNTAG) as *mut Bucket<K, V>
    }

    #[inline(always)]
    #[allow(clippy::mut_from_ref)]
    pub(crate) fn as_bucket_mut<K: Hash + Eq + Clone + Debug, V: Clone>(
        &self,
    ) -> &mut Bucket<K, V> {
        debug_assert!(self.is_bucket());
        debug_assert!(self.is_dirty());
        #[cfg(all(test, not(miri), not(feature = "dhat-heap")))]
        WRITE_LIST.with(|llist| {
            let wlist_guard = llist.lock().unwrap();
            assert!(wlist_guard.contains(&self.untagged()))
        });
        unsafe { &mut *(self.p.map_addr(|a| a & UNTAG) as *mut Bucket<K, V>) }
    }

    #[inline(always)]
    pub(crate) fn as_branch<K: Hash + Eq + Clone + Debug, V: Clone>(&self) -> &Branch<K, V> {
        debug_assert!(self.is_branch());
        #[cfg(all(test, not(miri), not(feature = "dhat-heap")))]
        ALLOC_LIST.with(|llist| assert!(llist.lock().unwrap().contains(&self.untagged())));
        unsafe { &*(self.p.map_addr(|a| a & UNTAG) as *const Branch<K, V>) }
    }

    #[inline(always)]
    fn as_branch_raw<K: Hash + Eq + Clone + Debug, V: Clone>(&self) -> *mut Branch<K, V> {
        debug_assert!(self.is_branch());
        #[cfg(all(test, not(miri), not(feature = "dhat-heap")))]
        ALLOC_LIST.with(|llist| assert!(llist.lock().unwrap().contains(&self.untagged())));
        self.p.map_addr(|a| a & UNTAG) as *mut Branch<K, V>
    }

    #[inline(always)]
    #[allow(clippy::mut_from_ref)]
    pub(crate) fn as_branch_mut<K: Hash + Eq + Clone + Debug, V: Clone>(
        &self,
    ) -> &mut Branch<K, V> {
        debug_assert!(self.is_branch());
        debug_assert!(self.is_dirty());
        #[cfg(all(test, not(miri), not(feature = "dhat-heap")))]
        WRITE_LIST.with(|llist| {
            let wlist_guard = llist.lock().unwrap();
            assert!(wlist_guard.contains(&self.untagged()))
        });
        unsafe { &mut *(self.p.map_addr(|a| a & UNTAG) as *mut Branch<K, V>) }
    }

    #[inline(always)]
    #[allow(clippy::mut_from_ref)]
    unsafe fn as_branch_mut_nock<K: Hash + Eq + Clone + Debug, V: Clone>(
        &self,
    ) -> &mut Branch<K, V> {
        debug_assert!(self.is_branch());
        debug_assert!(self.is_dirty());
        // This is the same as above, but bypasses the wlist check.
        &mut *(self.p.map_addr(|a| a & UNTAG) as *mut Branch<K, V>)
    }

    fn free<K: Hash + Eq + Clone + Debug, V: Clone>(&self) {
        // We MUST have allocated this, else it's a double free
        #[cfg(all(test, not(miri), not(feature = "dhat-heap")))]
        ALLOC_LIST.with(|llist| assert!(llist.lock().unwrap().contains(&self.untagged())));

        // It's getting freeeeeedddd
        unsafe {
            if self.is_bucket() {
                let _ = Box::from_raw(self.as_bucket_raw::<K, V>());
            } else {
                let _ = Box::from_raw(self.as_branch_raw::<K, V>());
            }
        }

        #[cfg(all(test, not(miri), not(feature = "dhat-heap")))]
        if self.is_dirty() {
            WRITE_LIST.with(|llist| assert!(llist.lock().unwrap().remove(&(self.untagged()))))
        };

        #[cfg(all(test, not(miri), not(feature = "dhat-heap")))]
        ALLOC_LIST.with(|llist| assert!(llist.lock().unwrap().remove(&self.untagged())));
    }
}

impl<K: Hash + Eq + Clone + Debug, V: Clone> From<Box<Branch<K, V>>> for Ptr {
    fn from(b: Box<Branch<K, V>>) -> Self {
        let rptr: *mut Branch<K, V> = Box::into_raw(b);
        #[allow(clippy::let_and_return)]
        let r = Self {
            p: rptr.map_addr(|a| a | FLAG_BRANCH) as *mut i32,
        };
        #[cfg(all(test, not(miri)))]
        ALLOC_LIST.with(|llist| llist.lock().unwrap().insert(r.untagged()));
        r
    }
}

impl<K: Hash + Eq + Clone + Debug, V: Clone> From<Box<Bucket<K, V>>> for Ptr {
    fn from(b: Box<Bucket<K, V>>) -> Self {
        let rptr: *mut Bucket<K, V> = Box::into_raw(b);
        #[allow(clippy::let_and_return)]
        let r = Self {
            p: rptr.map_addr(|a| a | FLAG_BUCKET) as *mut i32,
        };
        #[cfg(all(test, not(miri)))]
        ALLOC_LIST.with(|llist| llist.lock().unwrap().insert(r.untagged()));
        r
    }
}

/// A stored K/V in the hash bucket.
#[derive(Clone)]
pub struct Datum<K, V>
where
    K: Hash + Eq + Clone + Debug,
    V: Clone,
{
    /// The hash of K.
    pub h: u64,
    /// The K in K:V.
    pub k: K,
    /// The V in K:V.
    pub v: V,
}

type Bucket<K, V> = SmallVec<[Datum<K, V>; DEFAULT_BUCKET_ALLOC]>;

fn new_dirty_bucket_ptr<K: Hash + Eq + Clone + Debug, V: Clone>() -> Ptr {
    let bkt: Box<Bucket<K, V>> = Box::new(SmallVec::new());

    let mut p = Ptr::from(bkt);
    p.mark_dirty();
    p
}

#[repr(align(64))]
pub(crate) struct Branch<K, V>
where
    K: Hash + Eq + Clone + Debug,
    V: Clone,
{
    // Pointer to either a Branch, or a Bucket.
    pub nodes: [Ptr; HT_CAPACITY],
    k: PhantomData<K>,
    v: PhantomData<V>,
}

fn new_dirty_branch_ptr<K: Hash + Eq + Clone + Debug, V: Clone>() -> Ptr {
    let brch: Box<Branch<K, V>> = Branch::new();

    let mut p = Ptr::from(brch);
    p.mark_dirty();
    debug_assert!(p.is_dirty());
    debug_assert!(p.is_branch());
    p
}

impl<K: Hash + Eq + Clone + Debug, V: Clone> Branch<K, V> {
    fn new() -> Box<Self> {
        debug_assert!(std::mem::size_of::<usize>() == std::mem::size_of::<*mut Branch<K, V>>());
        Box::new(Branch {
            nodes: [
                Ptr::null_mut(),
                Ptr::null_mut(),
                Ptr::null_mut(),
                Ptr::null_mut(),
                Ptr::null_mut(),
                Ptr::null_mut(),
                Ptr::null_mut(),
                Ptr::null_mut(),
                #[cfg(not(feature = "hashtrie_skinny"))]
                Ptr::null_mut(),
                #[cfg(not(feature = "hashtrie_skinny"))]
                Ptr::null_mut(),
                #[cfg(not(feature = "hashtrie_skinny"))]
                Ptr::null_mut(),
                #[cfg(not(feature = "hashtrie_skinny"))]
                Ptr::null_mut(),
                #[cfg(not(feature = "hashtrie_skinny"))]
                Ptr::null_mut(),
                #[cfg(not(feature = "hashtrie_skinny"))]
                Ptr::null_mut(),
                #[cfg(not(feature = "hashtrie_skinny"))]
                Ptr::null_mut(),
                #[cfg(not(feature = "hashtrie_skinny"))]
                Ptr::null_mut(),
            ],
            k: PhantomData,
            v: PhantomData,
        })
    }

    fn clone_dirty(&self) -> Ptr {
        let bc: Box<Branch<K, V>> = Box::new(Branch {
            nodes: self.nodes,
            k: PhantomData,
            v: PhantomData,
        });
        let mut p = Ptr::from(bc);
        p.mark_dirty();
        p
    }
}

#[derive(Debug)]
pub(crate) struct SuperBlock<K, V>
where
    K: Hash + Eq + Clone + Debug,
    V: Clone,
{
    root: Ptr,
    length: usize,
    txid: u64,
    build_hasher: RandomState,
    k: PhantomData<K>,
    v: PhantomData<V>,
}

impl<K: Hash + Eq + Clone + Debug, V: Clone> SuperBlock<K, V> {
    /// 🔥 🔥 🔥
    pub unsafe fn new() -> Self {
        #[allow(clippy::assertions_on_constants)]
        {
            #[cfg(any(test, debug_assertions))]
            assert!(MAX_HEIGHT <= ABS_MAX_HEIGHT);
        }

        let b: Box<Branch<K, V>> = Branch::new();
        let root = Ptr::from(b);
        SuperBlock {
            root,
            length: 0,
            txid: 1,
            build_hasher: RandomState::default(),
            k: PhantomData,
            v: PhantomData,
        }
    }
}

impl<K: Hash + Eq + Clone + Debug, V: Clone, M: RawMutex> LinCowCellCapable<CursorRead<K, V, M>, CursorWrite<K, V>>
    for SuperBlock<K, V>
{
    fn create_reader(&self) -> CursorRead<K, V, M> {
        CursorRead::new(self)
    }

    fn create_writer(&self) -> CursorWrite<K, V> {
        CursorWrite::new(self)
    }

    fn pre_commit(
        &mut self,
        mut new: CursorWrite<K, V>,
        prev: &CursorRead<K, V, M>,
    ) -> CursorRead<K, V, M> {
        let mut prev_last_seen = prev.last_seen.lock();
        debug_assert!((*prev_last_seen).is_empty());

        let new_last_seen = &mut new.last_seen;
        std::mem::swap(&mut (*prev_last_seen), &mut (*new_last_seen));
        debug_assert!((*new_last_seen).is_empty());

        // Mark anything in the tree that is dirty as clean.
        new.mark_clean();

        // Now when the lock is dropped, both sides see the correct info and garbage for drops.
        // Clear first seen, we won't be dropping them from here.
        new.first_seen.clear();

        self.root = new.root;
        self.length = new.length;
        self.txid = new.txid;

        debug_assert!(!self.root.is_dirty());
        debug_assert!(self.root.is_branch());

        // Create the new reader.
        CursorRead::new(self)
    }
}

impl<K: Clone + Hash + Eq + Debug, V: Clone> Drop for SuperBlock<K, V> {
    fn drop(&mut self) {
        // eprintln!("Releasing SuperBlock ...");
        // We must be the last SB and no txns exist. Drop the tree now.
        // TODO: Calc this based on size.
        let mut first_seen = Vec::with_capacity(16);

        let mut stack = VecDeque::new();
        stack.push_back(self.root);

        while let Some(tgt_ptr) = stack.pop_front() {
            first_seen.push(tgt_ptr);
            if tgt_ptr.is_branch() {
                for n in tgt_ptr.as_branch::<K, V>().nodes.iter() {
                    if !n.is_null() {
                        stack.push_back(*n);
                    }
                }
            }
        }

        first_seen.iter().for_each(|p| p.free::<K, V>());
    }
}

pub(crate) trait CursorReadOps<K: Clone + Hash + Eq + Debug, V: Clone> {
    fn get_root_ptr(&self) -> Ptr;

    fn len(&self) -> usize;

    fn get_txid(&self) -> u64;

    fn hash_key<Q>(&self, k: &Q) -> u64
    where
        K: Borrow<Q>,
        Q: Hash + Eq + ?Sized;

    fn search<Q>(&self, h: u64, k: &Q) -> Option<&V>
    where
        K: Borrow<Q>,
        Q: Hash + Eq + ?Sized,
    {
        let mut node = self.get_root_ptr();
        for d in 0..MAX_HEIGHT {
            let bref: &Branch<K, V> = node.as_branch();

            let idx = ((h & (HASH_MASK << (d * SHIFT))) >> (d * SHIFT)) as usize;
            debug_assert!(idx < HT_CAPACITY);

            let tgt_ptr = bref.nodes[idx];

            // If null
            if tgt_ptr.is_null() {
                // Not found
                return None;
            } else if tgt_ptr.is_branch() {
                node = tgt_ptr;
            } else {
                for datum in tgt_ptr.as_bucket::<K, V>().iter() {
                    if datum.h == h && k.eq(datum.k.borrow()) {
                        // Must be it!
                        let x = &datum.v as *const V;
                        return Some(unsafe { &*x as &V });
                    }
                }
                // Not found.
                return None;
            }
        }
        unreachable!();
    }

    fn kv_iter(&self) -> Iter<'_, K, V> {
        Iter::new(self.get_root_ptr(), self.len())
    }

    fn k_iter(&self) -> KeyIter<'_, K, V> {
        KeyIter::new(self.get_root_ptr(), self.len())
    }

    fn v_iter(&self) -> ValueIter<'_, K, V> {
        ValueIter::new(self.get_root_ptr(), self.len())
    }

    #[allow(unused)]
    fn verify_inner(&self, expect_clean: bool) {
        let root = self.get_root_ptr();
        assert!(root.is_branch());

        let mut stack = VecDeque::new();
        let mut ptr_map = BTreeSet::new();
        let mut length = 0;

        stack.push_back(root);

        while let Some(tgt_ptr) = stack.pop_front() {
            // Is true if not present. Every ptr should be unique!
            assert!(ptr_map.insert(tgt_ptr));

            if expect_clean {
                assert!(!tgt_ptr.is_dirty());
            }

            if tgt_ptr.is_branch() {
                // For all nodes
                for n in tgt_ptr.as_branch::<K, V>().nodes.iter() {
                    if !n.is_null() {
                        stack.push_back(*n);
                    }
                }
            } else {
                assert!(tgt_ptr.is_bucket());
                // How long?
                length += tgt_ptr.as_bucket::<K, V>().len();
            }
        }
        // Is our element tracker correct?
        assert!(length == self.len());
    }

    #[allow(unused)]
    fn verify(&self);
}

#[derive(Debug)]
pub(crate) struct CursorWrite<K, V>
where
    K: Hash + Eq + Clone + Debug,
    V: Clone,
{
    txid: u64,
    length: usize,
    root: Ptr,
    last_seen: Vec<Ptr>,
    first_seen: Vec<Ptr>,
    build_hasher: RandomState,
    k: PhantomData<K>,
    v: PhantomData<V>,
}

impl<K: Clone + Hash + Eq + Debug, V: Clone> CursorWrite<K, V> {
    pub(crate) fn new(sblock: &SuperBlock<K, V>) -> Self {
        let txid = sblock.txid + 1;
        let length = sblock.length;
        let root = sblock.root;
        let last_seen = Vec::with_capacity(16);
        let first_seen = Vec::with_capacity(16);

        let build_hasher = sblock.build_hasher.clone();

        CursorWrite {
            txid,
            length,
            root,
            last_seen,
            first_seen,
            build_hasher,
            k: PhantomData,
            v: PhantomData,
        }
    }

    fn dirty_root(&mut self) {
        // If needed, clone root and mark dirty. Swap back into the
        // cursor.
        debug_assert!(self.root.is_branch());
        if !self.root.is_dirty() {
            let clean_bref: &Branch<K, V> = self.root.as_branch();
            self.last_seen.push(self.root);
            // Over-write the ptr with our new ptr.
            self.root = clean_bref.clone_dirty();
            self.first_seen.push(self.root);
        }
    }

    fn mark_clean(&mut self) {
        let root = self.get_root_ptr();
        assert!(root.is_branch());

        let mut stack: VecDeque<Ptr> = VecDeque::new();
        if root.is_dirty() {
            stack.push_back(root);
            self.root.mark_clean();
        }

        while let Some(tgt_ptr) = stack.pop_front() {
            // For all nodes
            for n in unsafe { tgt_ptr.as_branch_mut_nock::<K, V>().nodes.iter_mut() } {
                if !n.is_null() && n.is_dirty() {
                    if n.is_branch() {
                        stack.push_back(*n);
                    }
                    n.mark_clean();
                }
            }

            cfg_if::cfg_if! {if #[cfg(debug_assertions)] {
                for n in tgt_ptr.as_branch::<K, V>().nodes.iter() {
                    assert!(n.is_null() || !n.is_dirty());
                }
            }}
        }
    }

    pub(crate) fn insert(&mut self, h: u64, k: K, mut v: V) -> Option<V> {
        self.dirty_root();
        let mut node = self.root;

        for d in 0..MAX_HEIGHT {
            // In the current node
            let bref: &mut Branch<K, V> = node.as_branch_mut();

            // Get our idx from the node.
            let shift = d * SHIFT;
            let idx = ((h & (HASH_MASK << shift)) >> shift) as usize;
            debug_assert!(idx < HT_CAPACITY);

            let tgt_ptr = bref.nodes[idx];

            // If null
            if tgt_ptr.is_null() {
                let dbkt_ptr = new_dirty_bucket_ptr::<K, V>();
                self.first_seen.push(dbkt_ptr);
                // Insert the item.
                dbkt_ptr.as_bucket_mut().push(Datum { h, k, v });
                // Place the dbkt_ptr into the branch
                bref.nodes[idx] = dbkt_ptr;
                // Correct the size.
                self.length += 1;
                // Done!
                return None;
            } else if tgt_ptr.is_branch() {
                if tgt_ptr.is_dirty() {
                    node = tgt_ptr;
                } else {
                    self.last_seen.push(tgt_ptr);
                    let from_bref: &Branch<K, V> = tgt_ptr.as_branch();
                    // Over-write the ptr with our new ptr.
                    let nbrch_ptr = from_bref.clone_dirty();
                    self.first_seen.push(nbrch_ptr);
                    bref.nodes[idx] = nbrch_ptr;
                    // next ptr is our new branch, we let the loop continue.
                    node = nbrch_ptr;
                }
            } else {
                // if bucket
                if d == (MAX_HEIGHT - 1) {
                    let bkt_ptr = if tgt_ptr.is_dirty() {
                        // If the bkt is dirty, we can just append.
                        tgt_ptr
                    } else {
                        // Bucket is clean
                        self.last_seen.push(tgt_ptr);
                        let dbkt_ptr = new_dirty_bucket_ptr::<K, V>();
                        self.first_seen.push(dbkt_ptr);

                        let dbkt = dbkt_ptr.as_bucket_mut::<K, V>();
                        tgt_ptr.as_bucket().iter().for_each(|datum| {
                            dbkt.push(datum.clone());
                        });
                        bref.nodes[idx] = dbkt_ptr;
                        dbkt_ptr
                    };
                    // Handle duplicate K?
                    let bkt = bkt_ptr.as_bucket_mut::<K, V>();
                    for datum in bkt.iter_mut() {
                        if datum.h == h && k.eq(datum.k.borrow()) {
                            // Collision, swap and replace.
                            std::mem::swap(&mut datum.v, &mut v);
                            return Some(v);
                        }
                    }
                    // Wasn't found, append.
                    self.length += 1;
                    bkt.push(Datum { h, k, v });
                    return None;
                } else {
                    let bkt_ptr = if tgt_ptr.is_dirty() {
                        // If the bkt is dirty, we can just re-locate it
                        tgt_ptr
                    } else {
                        // The logic for if a bucket can be n>1
                        // isn't added!
                        debug_assert!(tgt_ptr.as_bucket::<K, V>().len() == 1);
                        // If it's clean, we need to duplicate it.
                        self.last_seen.push(tgt_ptr);
                        let dbkt_ptr = new_dirty_bucket_ptr::<K, V>();
                        self.first_seen.push(dbkt_ptr);

                        let dbkt = dbkt_ptr.as_bucket_mut::<K, V>();
                        tgt_ptr.as_bucket().iter().for_each(|datum| {
                            dbkt.push(datum.clone());
                        });
                        bref.nodes[idx] = dbkt_ptr;
                        dbkt_ptr
                    };

                    // create new branch, and insert the bucket.
                    let nbrch_ptr = new_dirty_branch_ptr::<K, V>();
                    self.first_seen.push(nbrch_ptr);
                    // Locate where in the new branch we need to relocate
                    // our bucket.
                    let bh = bkt_ptr.as_bucket_mut::<K, V>()[0].h;
                    let shift = (d + 1) * SHIFT;
                    let bidx = ((bh & (HASH_MASK << shift)) >> shift) as usize;
                    debug_assert!(bidx < HT_CAPACITY);
                    nbrch_ptr.as_branch_mut::<K, V>().nodes[bidx] = bkt_ptr;
                    bref.nodes[idx] = nbrch_ptr;
                    // next ptr is our new branch, we let the loop continue.
                    node = nbrch_ptr;
                }
            }
        }
        unreachable!();
    }

    pub(crate) fn remove(&mut self, h: u64, k: &K) -> Option<V> {
        self.dirty_root();
        let mut node = self.root;

        for d in 0..MAX_HEIGHT {
            debug_assert!(node.is_dirty());
            debug_assert!(node.is_branch());
            // In the current node
            let bref: &mut Branch<K, V> = node.as_branch_mut();

            // Get our idx from the node.
            let shift = d * SHIFT;
            let idx = ((h & (HASH_MASK << shift)) >> shift) as usize;
            debug_assert!(idx < HT_CAPACITY);

            let tgt_ptr = bref.nodes[idx];

            // If null
            if tgt_ptr.is_null() {
                // Done!
                return None;
            } else if tgt_ptr.is_branch() {
                if tgt_ptr.is_dirty() {
                    node = tgt_ptr;
                } else {
                    self.last_seen.push(tgt_ptr);
                    let from_bref: &Branch<K, V> = tgt_ptr.as_branch();
                    // Over-write the ptr with our new ptr.
                    let nbrch_ptr = from_bref.clone_dirty();
                    self.first_seen.push(nbrch_ptr);
                    bref.nodes[idx] = nbrch_ptr;
                    // next ptr is our new branch, we let the loop continue.
                    node = nbrch_ptr;
                }
            } else {
                // if bucket
                // Fast path - if the tgt is len 1, we can just remove it.
                debug_assert!(!tgt_ptr.as_bucket::<K, V>().is_empty());
                if tgt_ptr.as_bucket::<K, V>().len() == 1 {
                    let tgt_bkt = tgt_ptr.as_bucket::<K, V>();
                    let datum = &tgt_bkt[0];
                    if datum.h == h && k.eq(datum.k.borrow()) {
                        bref.nodes[idx] = Ptr::null_mut();

                        // There is a bit of a difficult case here. If a pointer
                        // is dirty, then it must also have been allocated in
                        // this txn. It's possible we risk leaking the memory
                        // here since the node will be in first_seen, and if we
                        // commit after a insert + remove + insert then the node
                        // risks orphaning. However, this also leads to a possible
                        // double free since if we free here AND a rollback occurs
                        // then we haven't dropped the node.
                        //
                        // So this is a sticky situation - As a result we have to
                        // walk the first_seen and remove this element before we
                        // do this out-of-band free.
                        let v = if tgt_ptr.is_dirty() {
                            let tgt_bkt_mut = tgt_ptr.as_bucket_mut::<K, V>();
                            let Datum { v, .. } = tgt_bkt_mut.remove(0);
                            // Keep any pointer that ISN'T the one we are oob freeing.
                            self.first_seen.retain(|e: &Ptr| *e != tgt_ptr);
                            tgt_ptr.free::<K, V>();
                            v
                        } else {
                            self.last_seen.push(tgt_ptr);
                            datum.v.clone()
                        };

                        self.length -= 1;
                        return Some(v);
                    } else {
                        return None;
                    }
                } else {
                    let bkt_ptr = if tgt_ptr.is_dirty() {
                        // If the bkt is dirty, we can just manipulate it.
                        tgt_ptr
                    } else {
                        self.last_seen.push(tgt_ptr);
                        let dbkt_ptr = new_dirty_bucket_ptr::<K, V>();
                        self.first_seen.push(dbkt_ptr);

                        let dbkt = dbkt_ptr.as_bucket_mut::<K, V>();
                        tgt_ptr.as_bucket().iter().for_each(|datum| {
                            dbkt.push(datum.clone());
                        });
                        bref.nodes[idx] = dbkt_ptr;
                        dbkt_ptr
                    };

                    // Handle duplicate K?
                    let bkt = bkt_ptr.as_bucket_mut::<K, V>();
                    for (i, datum) in bkt.iter().enumerate() {
                        if datum.h == h && k.eq(datum.k.borrow()) {
                            // Found, remove.
                            let Datum { v, .. } = bkt.remove(i);
                            self.length -= 1;
                            return Some(v);
                        }
                    }
                    return None;
                }
            }
        }
        unreachable!();
    }

    pub(crate) unsafe fn get_slot_mut_ref(&mut self, h: u64) -> Option<&mut [Datum<K, V>]> {
        self.dirty_root();
        let mut node = self.root;

        for d in 0..MAX_HEIGHT {
            debug_assert!(node.is_dirty());
            debug_assert!(node.is_branch());
            // In the current node
            let bref: &mut Branch<K, V> = node.as_branch_mut();

            // Get our idx from the node.
            let shift = d * SHIFT;
            let idx = ((h & (HASH_MASK << shift)) >> shift) as usize;
            debug_assert!(idx < HT_CAPACITY);

            let tgt_ptr = bref.nodes[idx];

            // If null
            if tgt_ptr.is_null() {
                // Done!
                return None;
            } else if tgt_ptr.is_branch() {
                if tgt_ptr.is_dirty() {
                    node = tgt_ptr;
                } else {
                    self.last_seen.push(tgt_ptr);
                    let from_bref: &Branch<K, V> = tgt_ptr.as_branch();
                    // Over-write the ptr with our new ptr.
                    let nbrch_ptr = from_bref.clone_dirty();
                    self.first_seen.push(nbrch_ptr);
                    bref.nodes[idx] = nbrch_ptr;
                    // next ptr is our new branch, we let the loop continue.
                    node = nbrch_ptr;
                }
            } else {
                debug_assert!(!tgt_ptr.as_bucket::<K, V>().is_empty());
                let bkt_ptr = if tgt_ptr.is_dirty() {
                    // If the bkt is dirty, we can just manipulate it.
                    tgt_ptr
                } else {
                    self.last_seen.push(tgt_ptr);
                    let dbkt_ptr = new_dirty_bucket_ptr::<K, V>();
                    self.first_seen.push(dbkt_ptr);

                    let dbkt = dbkt_ptr.as_bucket_mut::<K, V>();
                    tgt_ptr.as_bucket().iter().for_each(|datum| {
                        dbkt.push(datum.clone());
                    });
                    bref.nodes[idx] = dbkt_ptr;
                    dbkt_ptr
                };

                // Handle duplicate K?
                let bkt = bkt_ptr.as_bucket_mut::<K, V>();
                let x = bkt.as_mut_slice() as *mut [Datum<K, V>];
                return Some(&mut *x as &mut [Datum<K, V>]);
            }
        }
        unreachable!();
    }

    pub(crate) fn get_mut_ref(&mut self, h: u64, k: &K) -> Option<&mut V> {
        unsafe { self.get_slot_mut_ref(h) }.and_then(|bkt| {
            bkt.iter_mut()
                .filter_map(|datum| {
                    if datum.h == h && k.eq(datum.k.borrow()) {
                        let x = &mut datum.v as *mut V;
                        Some(unsafe { &mut *x as &mut V })
                    } else {
                        None
                    }
                })
                .next()
        })
    }

    pub(crate) fn clear(&mut self) {
        // First clear last_seen, since we can't have any duplicates.
        // self.last_seen.clear();
        // self.first_seen.clear();

        let mut stack = VecDeque::new();
        stack.push_back(self.root);

        while let Some(tgt_ptr) = stack.pop_front() {
            self.last_seen.push(tgt_ptr);
            if tgt_ptr.is_branch() {
                for n in tgt_ptr.as_branch::<K, V>().nodes.iter() {
                    if !n.is_null() {
                        self.last_seen.push(*n);
                    }
                }
            }
        }

        // Now make a new root.
        let b: Box<Branch<K, V>> = Branch::new();
        self.root = Ptr::from(b);
        self.root.mark_dirty();
        self.length = 0;
    }
}

impl<K: Clone + Hash + Eq + Debug, V: Clone> Extend<(K, V)> for CursorWrite<K, V> {
    fn extend<I: IntoIterator<Item = (K, V)>>(&mut self, iter: I) {
        iter.into_iter().for_each(|(k, v)| {
            let h = self.hash_key(&k);
            let _ = self.insert(h, k, v);
        });
    }
}

impl<K: Clone + Hash + Eq + Debug, V: Clone> Drop for CursorWrite<K, V> {
    fn drop(&mut self) {
        self.first_seen.iter().for_each(|p| p.free::<K, V>())
    }
}

impl<K: Clone + Hash + Eq + Debug, V: Clone> CursorReadOps<K, V> for CursorWrite<K, V> {
    fn get_root_ptr(&self) -> Ptr {
        self.root
    }

    fn len(&self) -> usize {
        self.length
    }

    fn get_txid(&self) -> u64 {
        self.txid
    }

    fn hash_key<Q>(&self, k: &Q) -> u64
    where
        K: Borrow<Q>,
        Q: Hash + Eq + ?Sized,
    {
        hash_key!(self, k)
    }

    fn verify(&self) {
        self.verify_inner(false);
    }
}

#[derive(Debug)]
pub(crate) struct CursorRead<K, V, R: RawMutex>
where
    K: Hash + Eq + Clone + Debug,
    V: Clone,
{
    txid: u64,
    length: usize,
    root: Ptr,
    last_seen: Mutex<R, Vec<Ptr>>,
    build_hasher: RandomState,
    k: PhantomData<K>,
    v: PhantomData<V>,
}

impl<K: Clone + Hash + Eq + Debug, V: Clone, R: RawMutex> CursorRead<K, V, R> {
    pub(crate) fn new(sblock: &SuperBlock<K, V>) -> Self {
        let build_hasher = sblock.build_hasher.clone();
        CursorRead {
            txid: sblock.txid,
            length: sblock.length,
            root: sblock.root,
            last_seen: Mutex::new(Vec::with_capacity(0)),
            build_hasher,
            k: PhantomData,
            v: PhantomData,
        }
    }
}

impl<K: Clone + Hash + Eq + Debug, V: Clone, R: RawMutex> Drop for CursorRead<K, V, R> {
    fn drop(&mut self) {
        let last_seen_guard = self
            .last_seen
            .try_lock()
            .expect("Unable to lock, something is horridly wrong!");
        last_seen_guard.iter().for_each(|p| p.free::<K, V>());
        std::mem::drop(last_seen_guard);
    }
}

impl<K: Clone + Hash + Eq + Debug, V: Clone, R: RawMutex> CursorReadOps<K, V> for CursorRead<K, V, R> {
    fn get_root_ptr(&self) -> Ptr {
        self.root
    }

    fn len(&self) -> usize {
        self.length
    }

    fn get_txid(&self) -> u64 {
        self.txid
    }

    fn hash_key<Q>(&self, k: &Q) -> u64
    where
        K: Borrow<Q>,
        Q: Hash + Eq + ?Sized,
    {
        hash_key!(self, k)
    }

    fn verify(&self) {
        self.verify_inner(true);
    }
}

#[cfg(test)]
mod tests {
    use super::*;

    #[test]
    fn test_hashtrie_cursor_basic() {
        let sb: SuperBlock<u64, u64> = unsafe { SuperBlock::new() };

        let mut wr = sb.create_writer();

        assert!(wr.len() == 0);
        assert!(wr.search(0, &0).is_none());
        assert!(wr.insert(0, 0, 0).is_none());
        assert!(wr.len() == 1);
        assert!(wr.search(0, &0).is_some());

        assert!(wr.search(1, &1).is_none());
        assert!(wr.insert(1, 1, 0).is_none());
        assert!(wr.search(1, &1).is_some());
        assert!(wr.len() == 2);

        std::mem::drop(wr);
        std::mem::drop(sb);
        assert_released();
    }

    #[test]
    fn test_hashtrie_cursor_insert_max_depth() {
        let mut sb: SuperBlock<u64, u64> = unsafe { SuperBlock::new() };
        let rdr = sb.create_reader();
        let mut wr = sb.create_writer();

        assert!(wr.len() == 0);
        for i in 0..(ABS_MAX_HEIGHT * 2) {
            // This pretty much stresses every (dirty) insert case.
            assert!(wr.insert(0, i, i).is_none());
            wr.verify();
        }
        assert!(wr.len() == (ABS_MAX_HEIGHT * 2) as usize);

        for i in 0..(ABS_MAX_HEIGHT * 2) {
            assert!(wr.search(0, &i).is_some());
        }

        for i in 0..(ABS_MAX_HEIGHT * 2) {
            assert!(wr.remove(0, &i).is_some());
            wr.verify();
        }
        assert!(wr.len() == 0);

        let rdr2 = sb.pre_commit(wr, &rdr);

        rdr2.verify();
        rdr.verify();

        std::mem::drop(rdr);
        rdr2.verify();
        std::mem::drop(rdr2);
        std::mem::drop(sb);
        assert_released();
    }

    #[test]
    fn test_hashtrie_cursor_insert_broad() {
        let mut sb: SuperBlock<u64, u64> = unsafe { SuperBlock::new() };
        let rdr = sb.create_reader();
        let mut wr = sb.create_writer();

        assert!(wr.len() == 0);
        for i in 0..(ABS_MAX_HEIGHT * ABS_MAX_HEIGHT) {
            assert!(wr.insert(i, i, i).is_none());
            wr.verify();
        }

        assert!(wr.len() == (ABS_MAX_HEIGHT * ABS_MAX_HEIGHT) as usize);
        for i in 0..(ABS_MAX_HEIGHT * ABS_MAX_HEIGHT) {
            assert!(wr.search(i, &i).is_some());
        }

        for i in 0..(ABS_MAX_HEIGHT * ABS_MAX_HEIGHT) {
            assert!(wr.remove(i, &i).is_some());
            wr.verify();
        }
        assert!(wr.len() == 0);

        let rdr2 = sb.pre_commit(wr, &rdr);

        rdr2.verify();
        rdr.verify();

        std::mem::drop(rdr);
        rdr2.verify();
        std::mem::drop(rdr2);
        std::mem::drop(sb);
        assert_released();
    }

    #[test]
    fn test_hashtrie_cursor_insert_multiple_txns() {
        let mut sb: SuperBlock<u64, u64> = unsafe { SuperBlock::new() };
        let mut rdr = sb.create_reader();

        // Do thing
        assert!(rdr.len() == 0);

        for i in 0..(ABS_MAX_HEIGHT * ABS_MAX_HEIGHT) {
            let mut wr = sb.create_writer();
            assert!(wr.insert(i, i, i).is_none());
            wr.verify();
            rdr = sb.pre_commit(wr, &rdr);
        }

        {
            let rdr2 = sb.create_reader();
            assert!(rdr2.len() == (ABS_MAX_HEIGHT * ABS_MAX_HEIGHT) as usize);
            for i in 0..(ABS_MAX_HEIGHT * ABS_MAX_HEIGHT) {
                assert!(rdr2.search(i, &i).is_some());
            }
        }

        for i in 0..(ABS_MAX_HEIGHT * ABS_MAX_HEIGHT) {
            let mut wr = sb.create_writer();
            assert!(wr.remove(i, &i).is_some());
            wr.verify();
            rdr = sb.pre_commit(wr, &rdr);
        }

        assert!(rdr.len() == 0);

        rdr.verify();
        std::mem::drop(rdr);
        std::mem::drop(sb);
        assert_released();
    }
}<|MERGE_RESOLUTION|>--- conflicted
+++ resolved
@@ -30,18 +30,14 @@
 
 #[cfg(any(feature = "ahash", not(feature = "std")))]
 use ahash::RandomState;
-<<<<<<< HEAD
-#[cfg(all(not(feature = "ahash"), feature = "std"))]
-=======
 
 #[cfg(feature = "foldhash")]
 use foldhash::fast::RandomState;
 
 #[cfg(all(not(feature = "ahash"), not(feature = "foldhash")))]
->>>>>>> 119fe7d9
 use std::collections::hash_map::RandomState;
 
-use std::hash::{BuildHasher, Hash, Hasher};
+use core::hash::{BuildHasher, Hash, Hasher};
 
 // This defines the max height of our tree. Gives 16777216.0 entries
 // This only consumes 16KB if fully populated
