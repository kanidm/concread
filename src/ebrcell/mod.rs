--- conflicted
+++ resolved
@@ -180,13 +180,8 @@
 
     /// Attempt to begin a write transaction. If it's already held,
     /// `None` is returned.
-<<<<<<< HEAD
-    pub fn try_write(&self) -> Option<EbrCellWriteTxn<T>> {
-        self.write.try_lock().map(|mguard| {
-=======
     pub fn try_write(&self) -> Option<EbrCellWriteTxn<'_, T>> {
         self.write.try_lock().ok().map(|mguard| {
->>>>>>> 119fe7d9
             let guard = epoch::pin();
             let cur_shared = self.active.load(Acquire, &guard);
             /* Now build the write struct, we'll discard the pin shortly! */
