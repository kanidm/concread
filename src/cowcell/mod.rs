--- conflicted
+++ resolved
@@ -22,6 +22,7 @@
 
 #[cfg(feature = "std")]
 use std::sync::Arc;
+
 
 /// A conncurrently readable cell.
 ///
@@ -65,15 +66,9 @@
 /// assert_eq!(*new_read_txn, 1);
 /// ```
 #[derive(Debug, Default)]
-<<<<<<< HEAD
 pub struct CowCell<T, R: RawMutex = crate::utils::DefaultRawMutex> {
     write: Mutex<R, ()>,
-    active: ArcSwap<T>,
-=======
-pub struct CowCell<T> {
-    write: Mutex<()>,
-    active: Mutex<Arc<T>>,
->>>>>>> 119fe7d9
+    active: Mutex<R, Arc<T>>,
 }
 
 /// A `CowCell` Write Transaction handle.
@@ -133,11 +128,7 @@
     /// Begin a write transaction, returning a write guard. The content of the
     /// write is only visible to this thread, and is not visible to any reader
     /// until `commit()` is called.
-<<<<<<< HEAD
     pub fn write(&self) -> CowCellWriteTxn<'_, T, R> {
-=======
-    pub fn write(&self) -> CowCellWriteTxn<'_, T> {
->>>>>>> 119fe7d9
         /* Take the exclusive write lock first */
         let mguard = self.write.lock();
         // We delay copying until the first get_mut.
@@ -157,11 +148,7 @@
     /// Attempt to create a write transaction. If it fails, and err
     /// is returned. On success the `Ok(guard)` is returned. See also
     /// `write(&self)`
-<<<<<<< HEAD
     pub fn try_write(&self) -> Option<CowCellWriteTxn<'_, T, R>> {
-=======
-    pub fn try_write(&self) -> Option<CowCellWriteTxn<'_, T>> {
->>>>>>> 119fe7d9
         /* Take the exclusive write lock first */
         self.write.try_lock().map(|mguard| {
             // We delay copying until the first get_mut.
